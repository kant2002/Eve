--- conflicted
+++ resolved
@@ -124,18 +124,13 @@
 let prerendering = false;
 var frameRequested = false;
 
-<<<<<<< HEAD
 interface Connection extends WebSocket {
   dbs: {[id:string]: DB}
 }
 
-var socket:Connection = new WebSocket("ws://" + window.location.host +"/ws") as any;
-
+var socket:Connection = new WebSocket("ws://" + window.location.host + window.location.pathname, "eve-json") as any;
 socket.dbs = {browser: magicallyGlobalDB};
 
-=======
-var socket = new WebSocket("ws://" + window.location.host + window.location.pathname, "eve-json");
->>>>>>> 724112a4
 socket.onmessage = function(msg) {
   let data = JSON.parse(msg.data);
   if(data.type == "result") {
@@ -306,11 +301,7 @@
     eavs.push.apply(eavs, recordToEAVs(record));
   }
   if(socket && socket.readyState == 1) {
-<<<<<<< HEAD
-    //socket.send(JSON.stringify({scope: "event", type: "query", query}))
-=======
     socket.send(JSON.stringify({type: "event", insert: eavs}))
->>>>>>> 724112a4
   }
 }
 
@@ -343,43 +334,9 @@
   let segments = hash.split("/").map(function(seg, ix) {
     return {id: uuid(), index: ix + 1, value: seg};
   });
-<<<<<<< HEAD
-  let query =
-  `hash changed remove any current url segments
-    \`\`\`
-    match
-      url = [#url hash-segment]
-    commit
-      url.hash-segment -= hash-segment
-    \`\`\`\n\n`;
-  if(hash !== "") {
-    query +=
-    `hash changed if there isn't already a url, make one
-      \`\`\`
-      match
-        not([#url])
-      commit
-        [#url hash-segment: ${segments.join(" ")}]
-      \`\`\`
-        \n\n` +
-    `add the new hash-segments if there is
-      \`\`\`
-      match
-        url = [#url]
-      commit
-        url <- [hash-segment: ${segments.join(" ")}]
-      \`\`\`
-    `;
-  }
-  sendEvent(query);
-
-  console.log(magicallyGlobalDB.dump());
-=======
-
   sendEvent([
     {tag: "url-change", "hash-segment": segments}
   ]);
->>>>>>> 724112a4
 }
 
 window.addEventListener("hashchange", onHashChange);