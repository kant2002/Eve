
// the serialization typespace
#define uuid_bits 0x80
#define uuid_mask 0x7f

#define string_bits 0x20
#define string_mask 0x20

#define float_bits 0x13
#define float_mask 0x00


// 1 x x x x x x x uuid
// 0 1 x x x x x x uuid
// 0 0 1 x x x x x string
// 0 0 0 1 0 0 0 0 bigdec
// 0 0 0 1 0 0 0 1 float64
// 0 0 0 1 0 0 1 1 float64
// 0 0 0 0 0 0 0 1 true
// 0 0 0 0 0 0 0 0 false
//["0xxxxxxx"  decode-uuid]
//["111xxxxx"  decode-bigdec]
//["1010xxxx"  decode-vector]
//["1001xxxx"  decode-string]
//["10001010"  decode-five-tuple]
//["10001011"  version1]
//["10001001"  true]
//["10001000"  false]])]

// bibop - 
#define region_mask 0x7ffe00000000ull
#define region_size 0x10000000000ull
// each of these is a 1T space
#define uuid_space 0x10000000000ull
#define float_space 0x20000000000ull
#define estring_space 0x30000000000ull
//maybe give this guy an unpopulated region
#define register_space 0x00000000000ull
#define register_base 0x100ull

typedef struct type {
    void (*print)(buffer, void *, heap);
    iu64 (*hash)(void *);
    // serialization length
    iu64 (*length)(void *);
    int (*serialize)(buffer b, void *);
    void *(*deserialize)(buffer b);
} *type;

<<<<<<< HEAD
=======
typedef struct values_diff {
  vector insert;
  vector remove;
} *values_diff;

>>>>>>> 1c824dd6
static inline unsigned long type_of (void *x)
{
    return ((unsigned long)x) & region_mask;
}

typedef void *uuid;
uuid intern_uuid(unsigned char *x);
void init_uuid();

void print_value(buffer, value);
iu64 value_as_key(value);
boolean value_equals(value, value);

iu64 value_vector_as_key(void *);
boolean value_vector_equals(void *, void *);<|MERGE_RESOLUTION|>--- conflicted
+++ resolved
@@ -47,14 +47,11 @@
     void *(*deserialize)(buffer b);
 } *type;
 
-<<<<<<< HEAD
-=======
 typedef struct values_diff {
   vector insert;
   vector remove;
 } *values_diff;
 
->>>>>>> 1c824dd6
 static inline unsigned long type_of (void *x)
 {
     return ((unsigned long)x) & region_mask;
