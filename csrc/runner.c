#include <runtime.h>

#define multibag_foreach(__m, __u, __b)  if(__m) table_foreach(__m, __u, __b)

// debuggin
static estring bagname(evaluation e, uuid u)
{

    estring bagname = efalse;
    table_foreach(e->scopes, n, u2) if (u2 ==u) return(n);
    return(intern_cstring("missing bag?"));
}

static inline int multibag_count(table m)
{
    int count = 0;
    multibag_foreach(m, u, b)
        count += edb_size(b);
    return count;
}

static boolean compare_sets(table set, table retain, table destroy)
{
    bag d;
    if (!retain != !destroy) return false;
    if (!retain) return true;

    table_foreach(set, u, _) {
        bag s = table_find(retain, u);
        bag d = table_find(destroy, u);

        if (!s != !d) return false;
        if (s) {
            if (edb_size(d) != edb_size(s)){
              /* prf("Mismatched sizes, outtie!\n"); */
              /*   bag_foreach(s, e, a, v, c, _) { */
              /*       if (count_of(d, e, a, v) != c) { */
              /*         prf("EAV, %v %v %v %d --> %d\n", e, a, v, c, count_of(d, e, a, v)); */
              /*       } */
              /*   } */
                return false;
            }
            bag_foreach(s, e, a, v, c, _) {
                if (count_of(d, e, a, v) != c) {
                    return false;
                }
            }
        }
    }
    return true;
}

static CONTINUATION_1_5(insert_f, evaluation, uuid, value, value, value, multiplicity);
static void insert_f(evaluation ev, uuid u, value e, value a, value v, multiplicity m)
{
    bag b;
    if (!ev->block_solution)
        ev->block_solution = create_value_table(ev->working);

    if (!(b = table_find(ev->block_solution, u))) {
        table_set(ev->block_solution, u, b = create_bag(ev->working, u));
    }
    edb_insert(b, e, a, v, m, ev->bk->name);
}



static CONTINUATION_2_5(shadow_f_by_p_and_t, evaluation, listener, value, value, value, multiplicity, uuid);
static void shadow_f_by_p_and_t(evaluation ev, listener result, value e, value a, value v, multiplicity m, uuid bku)
{
    int total = 0;

    if (m > 0) {
        bag b;
        multibag_foreach(ev->t_solution, u, b) {
            total += count_of(b, e, a, v);
        }
        if (total <= 0) {
            apply(result, e, a, v, m, bku);
        }
    }
}

static CONTINUATION_2_5( shadow_t_by_f, evaluation, listener, value, value, value, multiplicity, uuid);
static void shadow_t_by_f(evaluation ev, listener result, value e, value a, value v, multiplicity m, uuid bku)
{
    int total = 0;

    if (m > 0) {
        bag b;
        table_foreach(ev->f_bags, u, _) {
            if (ev->last_f_solution && (b = table_find(ev->last_f_solution, u)))
                total += count_of(b, e, a, v);
        }
        if (total >= 0)
            apply(result, e, a, v, m, bku);
    }
}


static CONTINUATION_2_5(shadow_p_by_t_and_f, evaluation, listener,
                        value, value, value, multiplicity, uuid);
static void shadow_p_by_t_and_f(evaluation ev, listener result,
                                value e, value a, value v, multiplicity m, uuid bku)
{
    int total = 0;

    if (m > 0) {
        bag b;
        multibag_foreach(ev->t_solution, u, b) {
            total += count_of(b, e, a, v);
        }

        if (total >= 0) {
            total = 0;
            table_foreach(ev->f_bags, u, _) {
                if (ev->last_f_solution && (b = table_find(ev->last_f_solution, u)))
                    total += count_of(b, e, a, v);
            }
            if (total >= 0)
                apply(result, e, a, v, m, bku);
        }
    }
}

static CONTINUATION_1_5(merge_scan, evaluation, int, listener, value, value, value);
static void merge_scan(evaluation ev, int sig, listener result, value e, value a, value v)
{
    table_foreach(ev->persisted, u, b) {
        bag proposed;
        edb_scan(b, sig,
                 cont(ev->working, shadow_p_by_t_and_f, ev, result),
                 e, a, v);
        if (ev->t_solution && (proposed = table_find(ev->t_solution, u))) {
            edb_scan(proposed, sig,
                     cont(ev->working, shadow_t_by_f, ev, result),
                     e, a, v);
        }
    }

    table_foreach(ev->f_bags, u, _) {
        bag last;
        if (ev->last_f_solution && (last = table_find(ev->last_f_solution, u))){
            edb_scan(last, sig,
                     cont(ev->working, shadow_f_by_p_and_t, ev, result),
                     e, a, v);
        }
    }
}

static CONTINUATION_1_0(evaluation_complete, evaluation);
static void evaluation_complete(evaluation s)
{
    s->non_empty = true;
}


<<<<<<< HEAD
static boolean merge_solution_into_t(evaluation ev, uuid u, bag s)
=======
static void merge_multibag_set(evaluation ev, table *d, uuid u, bag s)
>>>>>>> 8151d8c2
{
    static int runcount = 0;
    runcount++;
    bag bd;

<<<<<<< HEAD
    if (!ev->t_solution) 
        ev->t_solution = create_value_table(ev->working);

    if (!(bd = table_find(ev->t_solution, u))) {
        table_set(ev->t_solution, u, s);
        return true;
=======
    if (!(bd = table_find(*d, u))) {
        table_set(*d, u, s);
>>>>>>> 8151d8c2
    } else {
        bag_foreach(s, e, a, v, count, bk) {
            int old_count = count_of(bd, e, a, v);
            if ((count > 0) && (old_count == 0)) {
                result = true;
                edb_insert(bd, e, a, v, 1, bk);
            }
            if (count < 0) {
                result = true;
                edb_insert(bd, e, a, v, -1, bk);
            }
        }
    }
}

static void merge_multibag_bag(evaluation ev, table *d, uuid u, bag s)
{
    bag bd;
    if (!*d) {
        *d = create_value_table(ev->working);
    }

    if (!(bd = table_find(*d, u))) {
        table_set(*d, u, s);
    } else {
        bag_foreach(s, e, a, v, m, bku) {
            edb_insert(bd, e, a, v, m, bku);
        }
    }
}

static void run_block(evaluation ev, block bk)
{
    heap bh = allocate_rolling(pages, sstring("block run"));
    bk->ev->block_solution = 0;
    bk->ev->non_empty = false;
    ev->bk = bk;
    ticks start = rdtsc();
    value *r = allocate(ev->working, (bk->regs + 1)* sizeof(value));

    apply(bk->head, bh, 0, op_insert, r);
    // flush shouldn't need r
    apply(bk->head, bh, 0, op_flush, r);

    ev->cycle_time += rdtsc() - start;

    if (bk->ev->non_empty)
        multibag_foreach(ev->block_solution, u, b)
            merge_multibag_bag(ev, &ev->solution, u, b);

    destroy(bh);
}

static void fixedpoint(evaluation ev)
{
    long iterations = 0;
    vector counts = allocate_vector(ev->working, 10);
    boolean again;

    ticks start_time = now();
    ev->t = start_time;
    ev->solution = 0;

    do {
        again = false;
        ev->solution =  0;
        do {
            iterations++;
            ev->last_f_solution = ev->solution;
            ev->solution = 0;

            if (ev->event_blocks)
                vector_foreach(ev->event_blocks, b)
                    run_block(ev, b);
            vector_foreach(ev->blocks, b)
                run_block(ev, b);
        } while(!compare_sets(ev->f_bags, ev->solution, ev->last_f_solution));
        
        multibag_foreach(ev->solution, u, b)
            if (table_find(ev->persisted, u))
                again |= merge_solution_into_t(ev, u, b);
        
        vector_insert(counts, box_float((double)iterations));
        iterations = 0;
        ev->event_blocks = 0;
    } while(again);


    boolean changed_persistent = false;
    multibag_foreach(ev->t_solution, u, b) {
        bag bd;
        if ((bd = table_find(ev->persisted, u))) {
            bag_foreach((bag)b, e, a, v, m, bku) {
                //                prf("persist from (delta p) %v %v %v %d\n", e, a, v, m);
                changed_persistent = true;
                edb_insert(bd, e, a, v, m, bku);
            }
        } else prf("wtf!\n");
    }

    if (changed_persistent) {
        table_foreach(ev->persisted, _, b)  {
            table_foreach(((bag)b)->listeners, t, _)
                if (t != ev->run)
                    apply((thunk)t);
        }
    }

    // allow the deltas to also see the updated base by applying
    // them after
    multibag_foreach(ev->solution, u, b) {
        bag bd;
        if ((bd = table_find(ev->persisted, u))) {
            table_foreach(bd->delta_listeners, t, _)
                apply((bag_handler)t, b);
        }
    }

    apply(ev->complete, ev->solution, ev->counters);

    ticks end_time = now();
    table_set(ev->counters, intern_cstring("time"), (void *)(end_time - start_time));
    table_set(ev->counters, intern_cstring("iterations"), (void *)iterations);

    prf ("fixedpoint in %t seconds, %d blocks, %V iterations, %d input bags, %d output bags\n",
         end_time-start_time, vector_length(ev->blocks),
         counts, table_elements(ev->scopes),
         ev->solution?table_elements(ev->solution):0);
    destroy(ev->working);
    table_set(ev->counters, intern_cstring("cycle-time"), (void *)ev->cycle_time);
}

static void clear_evaluation(evaluation ev)
{
    ev->working = allocate_rolling(pages, sstring("working"));
    ev->t_solution = 0;
    ev->t = now();
}

void inject_event(evaluation ev, buffer b, boolean tracing)
{
    buffer desc;
    clear_evaluation(ev);
    ev->event_blocks = 0;
    vector c = compile_eve(ev->working, b, tracing, &desc);
    vector_foreach(c, i) {
        if (!ev->event_blocks)
            ev->event_blocks = allocate_vector(ev->working, vector_length(c));
        vector_insert(ev->event_blocks, build(ev, i));
    }
    fixedpoint(ev);
}

CONTINUATION_1_0(run_solver, evaluation);
void run_solver(evaluation ev)
{
    clear_evaluation(ev);
    fixedpoint(ev);
}

void close_evaluation(evaluation ev)
{
    table_foreach(ev->persisted, uuid, b)
        deregister_listener(b, ev->run);

    vector_foreach(ev->blocks, b)
        block_close(b);

    destroy(ev->h);
}

evaluation build_evaluation(table scopes, table persisted, evaluation_result r)
{
    heap h = allocate_rolling(pages, sstring("eval"));
    evaluation ev = allocate(h, sizeof(struct evaluation));
    ev->h = h;
    ev->scopes = scopes;
    ev->f_bags = create_value_table(h);
    table_foreach(scopes, n, u){
        if (!table_find(persisted, u)) {
            table_set(ev->f_bags, u, (void *)1);
        }
    }

    // ok, now counts just accrete forever
    ev->counters =  allocate_table(h, key_from_pointer, compare_pointer);
    ev->insert = cont(h, insert_f, ev);
    ev->blocks = allocate_vector(h, 10);
    ev->persisted = persisted;
    ev->cycle_time = 0;
    ev->reader = cont(ev->h, merge_scan, ev);
    ev->complete = r;
    ev->terminal = cont(ev->h, evaluation_complete, ev);

    ev->run = cont(h, run_solver, ev);
    table_foreach(ev->persisted, uuid, b) {
        register_listener(b, ev->run);
        table_foreach(edb_implications(b), n, v){
            vector_insert(ev->blocks, build(ev, n));
        }
    }

    return ev;
}<|MERGE_RESOLUTION|>--- conflicted
+++ resolved
@@ -155,27 +155,19 @@
 }
 
 
-<<<<<<< HEAD
 static boolean merge_solution_into_t(evaluation ev, uuid u, bag s)
-=======
-static void merge_multibag_set(evaluation ev, table *d, uuid u, bag s)
->>>>>>> 8151d8c2
 {
     static int runcount = 0;
     runcount++;
     bag bd;
-
-<<<<<<< HEAD
+    boolean result = false;
+
     if (!ev->t_solution) 
         ev->t_solution = create_value_table(ev->working);
-
+    
     if (!(bd = table_find(ev->t_solution, u))) {
         table_set(ev->t_solution, u, s);
         return true;
-=======
-    if (!(bd = table_find(*d, u))) {
-        table_set(*d, u, s);
->>>>>>> 8151d8c2
     } else {
         bag_foreach(s, e, a, v, count, bk) {
             int old_count = count_of(bd, e, a, v);
@@ -189,6 +181,7 @@
             }
         }
     }
+    return result;
 }
 
 static void merge_multibag_bag(evaluation ev, table *d, uuid u, bag s)
@@ -273,7 +266,7 @@
                 changed_persistent = true;
                 edb_insert(bd, e, a, v, m, bku);
             }
-        } else prf("wtf!\n");
+        }
     }
 
     if (changed_persistent) {
