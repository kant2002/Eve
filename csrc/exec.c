--- conflicted
+++ resolved
@@ -20,19 +20,10 @@
 
 static execf build_sub_tail(block bk, node n)
 {
-<<<<<<< HEAD
     return cont(bk->h,
                 do_sub_tail,
                 register_perf(bk->ev, n),
                 table_find(n->arguments, sym(pass)),
-=======
-
-    value resreg = table_find(n->arguments, sym(pass));
-    return cont(bk->h,
-                do_sub_tail,
-                register_perf(bk->ev, n),
-                resreg,
->>>>>>> 661dbd93
                 table_find(n->arguments, sym(provides)));
 }
 
@@ -71,16 +62,6 @@
 static void do_sub(perf p, sub s, heap h, perf pp, operator op, value *r)
 {
     start_perf(p, op);
-<<<<<<< HEAD
-=======
-    // dont manage deletions across fixed point
-    if (s->t != s->e->t) {
-        if (s->previous) destroy(s->prevh);
-        s->previous = 0;
-        s->t = s->e->t;
-        s->results = 0;
-    }
->>>>>>> 661dbd93
 
     if ((op == op_flush) || (op == op_close)){
         if (s->results){
@@ -102,7 +83,6 @@
     }
 
     if (!(res = table_find(s->results, s->v))){
-<<<<<<< HEAD
         res = create_value_vector_table(s->h);
         key = allocate_vector(s->h, vector_length(s->projection));
         extract(key, s->projection, r);
@@ -112,24 +92,6 @@
         } else{
             vector_foreach(s->ids, i)
                 store(r, i, generate_uuid());
-=======
-        // table_find_key only exists because we want to reuse the key allocation
-        if (s->previous && (res = table_find_key(s->previous, s->v, (void **)&key))) {
-            if (!s->moved) s->moved = create_value_vector_table(s->resh);
-            table_set(s->moved, key, etrue);
-        } else {
-            res = create_value_vector_table(s->h);
-            key = allocate_vector(s->h, vector_length(s->projection));
-            extract(key, s->projection, r);
-            store(r, s->resreg, res);
-            if (s->id_collapse) {
-                set_ids(s, key, r);
-            } else{
-                vector_foreach(s->ids, i)
-                    store(r, i, generate_uuid());
-            }
-            apply(s->leg, h, p, op, r);
->>>>>>> 661dbd93
         }
         apply(s->leg, h, p, op, r);
         table_set(s->results, key, res);
@@ -155,22 +117,10 @@
     s->v = allocate_vector(s->h, vector_length(s->projection));
     s->leg = resolve_cfg(bk, n, 1);
     s->outputs = table_find(n->arguments, sym(provides));
-<<<<<<< HEAD
     s->resreg =  table_find(n->arguments, sym(pass));
     s->ids = table_find(n->arguments, sym(ids));
     s->next = resolve_cfg(bk, n, 0);
     s->id_collapse = (table_find(n->arguments, sym(id_collapse))==etrue)?true:false;
-=======
-    s->previous = 0;
-    s->resreg =  table_find(n->arguments, sym(pass));
-    s->ids = table_find(n->arguments, sym(ids));
-    s->h = s->h;
-    s->next = resolve_cfg(bk, n, 0);
-    s->id_collapse = (table_find(n->arguments, sym(id_collapse))==etrue)?true:false;
-    s->e = bk->ev;
-    s->t = bk->ev->t;
-    vector_insert(bk->finish, cont(s->h, end_o_sub, s));
->>>>>>> 661dbd93
     return cont(s->h,
                 do_sub,
                 register_perf(bk->ev, n),
@@ -178,51 +128,6 @@
 
 }
 
-<<<<<<< HEAD
-=======
-
-
-static CONTINUATION_5_4(do_subagg,
-                        perf, execf, table *, vector, vector,
-                        heap, perf, operator, value *);
-static void do_subagg(perf p, execf next, table *proj_seen, vector v, vector inputs,
-                      heap h, perf pp, operator op, value *r)
-{
-    start_perf(p, op);
-    if (op == op_flush) {
-        apply(next, h, p, op, r);
-        *proj_seen = create_value_vector_table((*proj_seen)->h);
-        stop_perf(p, pp);
-        return;
-    }
-
-    extract(v, inputs, r);
-
-    if (! table_find(*proj_seen, v)){
-        vector key = allocate_vector((*proj_seen)->h, vector_length(inputs));
-        extract(key, inputs, r);
-        table_set(*proj_seen, key, (void*)1);
-        apply(next, h, p, op, r);
-    }
-    stop_perf(p, pp);
-}
-
-
-static execf build_subagg(block bk, node n)
-{
-    vector projection = table_find(n->arguments, sym(projection));
-    table* proj_seen = allocate(bk->h, sizeof(table));
-    *proj_seen = create_value_vector_table(bk->h);
-    return cont(bk->h,
-                do_subagg,
-                register_perf(bk->ev, n),
-                resolve_cfg(bk, n, 0),
-                proj_seen,
-                allocate_vector(bk->h, vector_length(projection)),
-                projection);
-}
-
->>>>>>> 661dbd93
 static CONTINUATION_3_4(do_choose_tail, perf, execf, value, heap, perf, operator, value *);
 static void do_choose_tail(perf p, execf next, value flag, heap h, perf pp, operator op, value *r)
 {
@@ -406,9 +311,6 @@
 // xxx  - handle the bound case
 static execf build_time(block bk, node n, execf *arms)
 {
-<<<<<<< HEAD
-    timer t =register_periodic_timer(seconds(1), cont(bk->h, time_expire, bk));
-=======
     value hour = table_find(n->arguments, sym(hours));
     value minute = table_find(n->arguments, sym(minutes));
     value second = table_find(n->arguments, sym(seconds));
@@ -418,22 +320,15 @@
     else if(second != 0) interval = seconds(1);
     else if(minute != 0) interval = seconds(60);
     timer t = register_periodic_timer(interval, cont(bk->h, time_expire, bk));
->>>>>>> 661dbd93
     return cont(bk->h,
                 do_time,
                 bk,
                 register_perf(bk->ev, n),
                 resolve_cfg(bk, n, 0),
-<<<<<<< HEAD
-                table_find(n->arguments, sym(hours)),
-                table_find(n->arguments, sym(minutes)),
-                table_find(n->arguments, sym(seconds)),
-=======
                 hour,
                 minute,
                 second,
                 frame,
->>>>>>> 661dbd93
                 t);
 }
 
@@ -488,11 +383,7 @@
     start_perf(p, op);
     value *r;
     if (op == op_insert) {
-<<<<<<< HEAD
-
-=======
-        r = allocate(h, size * sizeof(value));
->>>>>>> 661dbd93
+
         // xxx - shouldn't be necessary
         memset(r, 0, size * sizeof(value));
     }
@@ -525,10 +416,6 @@
         table_set(builders, intern_cstring("trace"), build_trace);
         table_set(builders, intern_cstring("sub"), build_sub);
         table_set(builders, intern_cstring("subtail"), build_sub_tail);
-<<<<<<< HEAD
-=======
-        table_set(builders, intern_cstring("subagg"), build_subagg);
->>>>>>> 661dbd93
 
         table_set(builders, intern_cstring("terminal"), build_terminal);
         table_set(builders, intern_cstring("choose"), build_choose);
