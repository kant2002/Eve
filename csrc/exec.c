--- conflicted
+++ resolved
@@ -278,12 +278,9 @@
 DO_UNARY_NUMERIC(do_cos, cos)
 BUILD_UNARY(build_cos, do_cos)
 
-<<<<<<< HEAD
-=======
 DO_UNARY_NUMERIC(do_tan, tan)
 BUILD_UNARY(build_tan, do_tan)
 
->>>>>>> 49c6038f
 DO_BINARY_NUMERIC(do_plus, +)
 BUILD_BINARY(build_plus, do_plus)
 
@@ -467,14 +464,11 @@
         table_set(builders, intern_cstring("less_than_or_equal"), build_less_than_or_equal);
         table_set(builders, intern_cstring("greater_than"), build_less_than);
         table_set(builders, intern_cstring("greater_than_or_equal"), build_less_than_or_equal);
-<<<<<<< HEAD
         table_set(builders, intern_cstring("equal"), build_equal);
         table_set(builders, intern_cstring("not_equal"), build_not_equal);
-=======
         table_set(builders, intern_cstring("sin"), build_sin);
         table_set(builders, intern_cstring("cos"), build_cos);
         table_set(builders, intern_cstring("tan"), build_tan);
->>>>>>> 49c6038f
         table_set(builders, intern_cstring("scan"), build_scan);
         table_set(builders, intern_cstring("generate"), build_genid);
         table_set(builders, intern_cstring("fork"), build_fork);
