--- conflicted
+++ resolved
@@ -1,10 +1,5 @@
 import "./foundation";
 import "./antijoin";
-<<<<<<< HEAD
-import "./union";
-import "./performance";
-=======
 import "./choose";
 import "./union";
-// import "./performance";
->>>>>>> ba3294e5
+// import "./performance";