--- conflicted
+++ resolved
@@ -365,15 +365,9 @@
   evaluate(assert, expected, `
     ~~~
     search
-<<<<<<< HEAD
-      g1 = gaussian[seed:0, σ:1.0, μ:0.0]
-      g2 = gaussian[seed:0, σ:1.0, μ:0.0]
-      g3 = gaussian[seed:1, σ:1.0, μ:0.0]
-=======
       g1 = gaussian[seed:0, stdev:1.0, mean:0.0]
       g2 = gaussian[seed:0, stdev:1.0, mean:0.0]
       g3 = gaussian[seed:1, stdev:1.0, mean:0.0]
->>>>>>> 49a1440d
       same-seed = if g1 = g2 then "true" else "false"
       different-seed = if g1 = g3 then "true" else "false"
 
