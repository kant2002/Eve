--- conflicted
+++ resolved
@@ -1494,11 +1494,6 @@
     } else {
       // debug("              GJ:", remainingToSolve, this.constraints);
       // For each node, find the new results that match the prefix.
-<<<<<<< HEAD
-      let ol = results.length;
-      // context.tracer.tracker.blockTime("GenericJoin");
-=======
->>>>>>> b9d0d77e
       this.genericJoin(context, prefix, transaction, round, results, remainingToSolve);
       // context.tracer.tracker.blockTimeEnd("GenericJoin");
       return true;
