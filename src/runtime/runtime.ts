import {Index, ListIndex, HashIndex} from "./indexes";

const DEBUG = false;

//------------------------------------------------------------------------
// Debugging
//------------------------------------------------------------------------

export var debug:Function = () => {};
if(DEBUG) {
  debug = function() {
    console.log.apply(console, arguments);
  }
}

export function printField(field:ScanField) {
  if(isRegister(field)) return "[" + field.offset + "]";
  if(field === undefined || field === null) return field;
  return GlobalInterner.reverse(field);
}

export function printPrefix(prefix:ID[]) {
  return prefix.map((v) => GlobalInterner.reverse(v));
}

export function printScan(constraint:Scan) {
  return `Scan: ${printField(constraint.e)} ${printField(constraint.a)} ${printField(constraint.v)} ${printField(constraint.n)}`;
}

export function printFunction(constraint:FunctionConstraint) {
  return `Function ${constraint.name} ${constraint.fieldNames.map((v) => v + ": " + printField(constraint.fields[v]))}`;
}

export function printConstraint(constraint:Constraint) {
  if(constraint instanceof Scan) {
    return printScan(constraint);
  } else if(constraint instanceof FunctionConstraint) {
    return printFunction(constraint);
  }
}

//------------------------------------------------------------------------
// Runtime
//------------------------------------------------------------------------

export var ALLOCATION_COUNT:any = {};

export function createHash(place = "unknown-hash") {
  if(!ALLOCATION_COUNT[place]) ALLOCATION_COUNT[place] = 0;
  ALLOCATION_COUNT[place]++;
  return Object.create(null);
}

export function createArray(place = "unknown") {
  if(!ALLOCATION_COUNT[place]) ALLOCATION_COUNT[place] = 0;
  ALLOCATION_COUNT[place]++;
  return [];
}

export function copyArray(arr:any[], place = "unknown") {
  if(!ALLOCATION_COUNT[place]) ALLOCATION_COUNT[place] = 0;
  ALLOCATION_COUNT[place]++;
  return arr.slice();
}

export function concatArray(arr:any[], arr2:any[]) {
  let ix = arr.length;
  for(let elem of arr2) {
    arr[ix] = elem;
    ix++;
  }
  return arr;
}

export function moveArray(arr:any[], arr2:any[]) {
  let ix = 0;
  for(let elem of arr) {
    arr2[ix] = arr[ix];
  }
  if(arr2.length !== arr.length) arr2.length = arr.length;
  return arr2;
}

function isNumber(thing:any): thing is number {
  return typeof thing === "number";
}

//------------------------------------------------------------------------
// Iterator
//------------------------------------------------------------------------

class Iterator<T> {
  array:T[] = [];
  length:number = 0;
  ix:number = 0;

  push(value:T) {
    this.array[this.length++] = value;
  }

  clear() {
    this.length = 0;
    this.reset();
  }

  reset() {
    this.ix = 0;
  }

  next():T|undefined {
    if(this.ix < this.length) return this.array[this.ix++];
    return;
  }
}

//------------------------------------------------------------------------
// Interning
//------------------------------------------------------------------------

/** The union of value types we support in Eve. */
export type RawValue = string|number;
/**  An interned value's ID. */
export type ID = number;

export class Interner {
  strings: {[value:string]: ID|undefined} = createHash();
  numbers: {[value:number]: ID|undefined} = createHash();
  IDs: RawValue[] = createArray();
  IDRefCount: number[] = createArray();
  IDFreeList: number[] = createArray();
  ix: number = 0;
  arenas: {[arena:string]: Iterator<ID>} = createHash();

  constructor() {
    this.arenas["functionOutput"] = new Iterator<ID>();
  }

  _getFreeID() {
    return this.IDFreeList.pop() || this.ix++;
  }

  reference(id:ID) {
    this.IDRefCount[id]++;
  }

  intern(value: RawValue): ID {
    let coll;
    if(isNumber(value)) {
      coll = this.numbers;
    } else {
      coll = this.strings;
    }
    let found = coll[value];
    if(found === undefined) {
      found = this._getFreeID();
      coll[value] = found;
      this.IDs[found] = value;
      this.IDRefCount[found] = 1;
    } else {
      this.IDRefCount[found]++;
    }
    return found;
  }

  get(value: RawValue): ID|undefined {
    let coll;
    if(isNumber(value)) {
      coll = this.numbers;
    } else {
      coll = this.strings;
    }
    return coll[value];
  }

  reverse(id: ID): RawValue {
    return this.IDs[id];
  }

  release(id: ID|undefined) {
    if(id === undefined) return;

    this.IDRefCount[id]--;
    if(!this.IDRefCount[id]) {
      let value = this.IDs[id];
      let coll;
      if(isNumber(value)) {
        coll = this.numbers;
      } else {
        coll = this.strings;
      }
      coll[value] = undefined;
      this.IDs[id] = undefined as any;
      this.IDFreeList.push(id);
    }
  }

  arenaIntern(arenaName:string, value:RawValue):ID {
    let arena = this.arenas[arenaName];
    if(!arena) {
      arena = this.arenas[arenaName] = new Iterator<ID>();
    }
    // @NOTE: for performance reasons it might make more sense to prevent duplicates
    // from ending up in the list. If that's the case, we could either keep a seen
    // hash or do a get and only intern if it hasn't been seen. This is (probably?)
    // a pretty big performance gain in the case where a bunch of rows might repeat
    // the same function output over and over.
    let id = this.intern(value);
    arena.push(id);
    return id;
  }

  releaseArena(arenaName:string) {
    let arena = this.arenas[arenaName];
    if(!arena) {
      console.warn("Trying to release unknown arena: " + arenaName)
      return;
    }

    let id;
    while((id = arena.next()) !== undefined) {
      this.release(id);
    }
    arena.clear();
  }
}

export var GlobalInterner = new Interner();

//------------------------------------------------------------------------
// EAVNs
//------------------------------------------------------------------------

export type EAVNField = "e"|"a"|"v"|"n";

/**
 * An EAVN is a single Attribute:Value pair of an Entity (a record),
 * produced by a given Node.
 * E.g., the record `[#person name: "josh"]` translates to two EAVNs:
 * (<1>, "tag", "person", <node id>),
 * (<1>, "name", "josh", <node id>)
 */

export class EAVN {
  constructor(public e:ID, public a:ID, public v:ID, public n:ID) {}
};

//------------------------------------------------------------------------
// Changes
//------------------------------------------------------------------------

type Multiplicity = number;

/**
 * A change is an expanded variant of an EAVN, which also tracks the
 * transaction, round, and count of the fact.  These additional fields
 * are used by the executor and index to provide an incremental view
 * of the DB.
 */

export class Change {
  constructor(public e: ID, public a: ID, public v: ID, public n: ID, public transaction:number, public round:number, public count:Multiplicity) {}

  static fromValues(e: any, a: any, v: any, n: any, transaction: number, round: number, count:Multiplicity) {
    return new Change(GlobalInterner.intern(e), GlobalInterner.intern(a), GlobalInterner.intern(v),
                      GlobalInterner.intern(n), transaction, round, count);
  }

  toString() {
    return `Change(${GlobalInterner.reverse(this.e)}, ${GlobalInterner.reverse(this.a)}, ${GlobalInterner.reverse(this.v)}, ${GlobalInterner.reverse(this.n)}, ${this.transaction}, ${this.round}, ${this.count})`;
  }

  equal(other:Change, withoutNode?:boolean, withoutE?:boolean) {
   return (withoutE || this.e == other.e) &&
          this.a == other.a &&
          this.v == other.v &&
          (withoutNode || this.n == other.n) &&
          this.transaction == other.transaction &&
          this.round == other.round &&
          this.count == other.count;
  }
}

/** A changeset is a list of changes, intended to occur in a single transaction. */
type ChangeSet = Change[];

//------------------------------------------------------------------------
// Constraints
//------------------------------------------------------------------------

export type NTRCArray = number[];

enum ApplyInputState {
  pass,
  fail,
  none,
}

export interface Constraint {
  isInput:boolean;
  setup():void;
  getRegisters():Register[];
  applyInput(input:Change, prefix:ID[]):ApplyInputState;
  propose(index:Index, prefix:ID[], transaction:number, round:number, results:any[]):Proposal;
  resolveProposal(index:Index, prefix:ID[], proposal:Proposal, transaction:number, round:number, results:any[]):ID[][];
  accept(index:Index, prefix:ID[], transaction:number, round:number, solvingFor:Register[]):boolean;
  acceptInput(index:Index, input:Change, prefix:ID[], transaction:number, round:number):boolean;
  getDiffs(index:Index, prefix:ID[]):NTRCArray;
}

//------------------------------------------------------------------------
// Scans
//------------------------------------------------------------------------

/**
 * A scan maps a set of bound variables to unbound variables.
 */

export class Scan implements Constraint {
  constructor(public e:ScanField,
              public a:ScanField,
              public v:ScanField,
              public n:ScanField) {}

  protected resolved:ResolvedEAVN = {e: undefined, a: undefined, v:undefined, n: undefined};
  protected registers:Register[] = createArray();
  protected registerLookup:boolean[] = createArray();

  isInput:boolean = false;
  proposal:Proposal = {cardinality: 0, forFields: new Iterator<EAVNField>(), forRegisters: new Iterator<Register>(), proposer: this};

  /**
   * Resolve each scan field.
   * The resolved object may contain one of three possible value types:
   * - IGNORE_REG -- this field is entirely ignored by the scan.
   * - undefined -- this field is a register that hasn't been filled in yet.
   *                We'll fill it if possible.
   * - ID -- this field contains a static or already solved value.
   */
  resolve(prefix:ID[]) {
    let resolved = this.resolved;
    if(isRegister(this.e)) {
      resolved.e = prefix[this.e.offset];
    } else {
      resolved.e = this.e;
    }

    if(isRegister(this.a)) {
      resolved.a = prefix[this.a.offset];
    } else {
      resolved.a = this.a;
    }

    if(isRegister(this.v)) {
      resolved.v = prefix[this.v.offset];
    } else {
      resolved.v = this.v;
    }

    if(isRegister(this.n)) {
      resolved.n = prefix[this.n.offset];
    } else {
      resolved.n = this.n;
    }

    return resolved;
  }

  /**
   * A field is unresolved if it is completely ignored by the scan or
   * is an output of the scan.
   */
  fieldUnresolved(resolved:ResolvedEAVN, key: keyof ResolvedEAVN) {
    return resolved[key] === IGNORE_REG || resolved[key] === undefined;
  }

  /**
   * A field is not a static match if it is ignored, not a static
   * field, or the input value does not match the static value.
   */
  notStaticMatch(input:Change, key: "e"|"a"|"v"|"n") {
    return this[key] !== IGNORE_REG && !isRegister(this[key]) && this[key] !== input[key];
  }

  /**
   * Apply new changes that may affect this scan to the prefix to
   * derive only the results affected by this change.  If the change
   * was successfully applied or irrelevant we'll return true. If the
   * change was relevant but invalid (i.e., this scan could not be
   * satisfied due to proposals from previous scans) we'll return
   * false.
   */
  applyInput(input:Change, prefix:ID[]) {
    // If this change isn't relevant to this scan, skip it.
    if(this.notStaticMatch(input, "e")) return ApplyInputState.none;
    if(this.notStaticMatch(input, "a")) return ApplyInputState.none;
    if(this.notStaticMatch(input, "v")) return ApplyInputState.none;
    if(this.notStaticMatch(input, "n")) return ApplyInputState.none;

    // For each register field of this scan:
    //   if the required value is impossible fail,
    //   else add this new value to the appropriate prefix register.
    // @NOTE: Technically, we republish existing values here too.
    //   In practice, that's harmless and eliminates the need for a branch.
    if(isRegister(this.e)) {
      if(prefix[this.e.offset] !== undefined && prefix[this.e.offset] !== input.e) return ApplyInputState.fail;
      prefix[this.e.offset] = input.e;
    }

    if(isRegister(this.a)) {
      if(prefix[this.a.offset] !== undefined && prefix[this.a.offset] !== input.a) return ApplyInputState.fail;
      prefix[this.a.offset] = input.a;
    }

    if(isRegister(this.v)) {
      if(prefix[this.v.offset] !== undefined && prefix[this.v.offset] !== input.v) return ApplyInputState.fail;
      prefix[this.v.offset] = input.v;
    }

    if(isRegister(this.n)) {
      if(prefix[this.n.offset] !== undefined && prefix[this.n.offset] !== input.n) return ApplyInputState.fail;
      prefix[this.n.offset] = input.n;
    }

    return ApplyInputState.pass;
  }

  propose(index:Index, prefix:ID[], transaction:number, round:number, results:any[]):Proposal {
    let {e,a,v,n} = this.resolve(prefix);
    this.proposal.skip = false;
    let proposal = index.propose(this.proposal, e, a, v, n, transaction, round);
    let {forRegisters, forFields} = proposal;

    forRegisters.clear();
    let field;
    while((field = forFields.next()) !== undefined) {
      forRegisters.push(this[field as EAVNField] as Register);
    }
    if(proposal.forFields.length === 0) proposal.skip = true;
    return proposal;
  }

  resolveProposal(index:Index, prefix:ID[], proposal:Proposal, transaction:number, round:number, results:any[]):ID[][] {
    return index.resolveProposal(proposal);
  }

  accept(index:Index, prefix:ID[], transaction:number, round:number, solvingFor:Register[]):boolean {
    // Before we start trying to accept, we check if we care about the
    // registers we are currently solving.
    let solving = false;
    for(let register of solvingFor) {
      if(this.registerLookup[register.offset]) {
        solving = true;
        break;
      }
    }
    // If we aren't looking at any of these registers, then we just
    // say we accept.
    if(!solving) return true;
    let {e,a,v,n} = this.resolve(prefix);
    return index.check(e, a, v, n, transaction, round);
  }

  acceptInput(index:Index, input:Change, prefix:ID[], transaction:number, round:number):boolean {
    let {e,a,v,n} = this.resolve(prefix);
    if((e === IGNORE_REG || input.e === e) &&
       (a === IGNORE_REG || input.a === a) &&
       (v === IGNORE_REG || input.v === v) &&
       (n === IGNORE_REG || input.n === n)) {
      return true;
    } else  {
      return this.accept(index, prefix, transaction, round, this.registers);
    }
  }


  // We precompute the registers we're interested in for fast accepts.
  setup() {
    if(isRegister(this.e)) this.registers.push(this.e);
    if(isRegister(this.a)) this.registers.push(this.a);
    if(isRegister(this.v)) this.registers.push(this.v);
    if(isRegister(this.n)) this.registers.push(this.n);
    for(let register of this.registers) {
      this.registerLookup[register.offset] = true;
    }
  }

  getRegisters():Register[] {
    return this.registers;
  }

  getDiffs(index:Index, prefix:ID[]):NTRCArray {
    let {e,a,v,n} = this.resolve(prefix);
    return index.getDiffs(e,a,v,n);
  }

}

//------------------------------------------------------------------------
// Function constraint
//------------------------------------------------------------------------

type ConstraintFieldMap = {[name:string]: ScanField};
type ResolvedFields = {[fieldName:string]: ResolvedValue};

export class FunctionConstraint implements Constraint {
  static registered: {[name:string]: typeof FunctionConstraint} = {};
  static register(name:string, klass: typeof FunctionConstraint) {
    FunctionConstraint.registered[name] = klass;
  }

  static filter = false;
  static variadic = false;
  static fetchInfo(name:string):typeof FunctionConstraint {
    return FunctionConstraint.registered[name];
  }

  static create(name:string, fields:ConstraintFieldMap, restFields:(ID|Register)[] = createArray()):FunctionConstraint|undefined {
    let cur = FunctionConstraint.registered[name];
    if(!cur) {
      throw new Error(`No function named ${name} is registered.`);
    }

    if(restFields.length && !cur.variadic) {
      console.error(`The ${name} function is not variadic, so may not accept restFields.`);
      restFields = createArray();
    }

    let created = new cur(fields, restFields);
    return created;
  }

  constructor(public fields:ConstraintFieldMap, public restFields:(ID|Register)[]) {}

  name:string;
  args:{[name:string]: string};
  returns:{[name:string]: string};
  argNames:string[];
  returnNames:string[];
  apply: (... things: any[]) => undefined|(number|string)[]; // @FIXME: Not supporting multi-return yet.
  estimate?:(index:Index, prefix:ID[], transaction:number, round:number) => number
  isInput:boolean = false;

  fieldNames:string[];
  proposal:Proposal = {cardinality:0, forFields: new Iterator<EAVNField>(), forRegisters: new Iterator<Register>(), proposer: this};
  protected resolved:ResolvedFields = {};
  protected resolvedRest:(number|undefined)[] = createArray();
  protected registers:Register[] = createArray();
  protected registerLookup:boolean[] = createArray();
  protected applyInputs:(RawValue|RawValue[])[] = createArray();
  protected applyRestInputs:RawValue[] = createArray();

  // We precompute the registers we're interested in for fast accepts.
  setup() {
    this.fieldNames = Object.keys(this.fields);

    for(let fieldName of this.fieldNames) {
      let field = this.fields[fieldName];
      if(isRegister(field)) this.registers.push(field);
    }

    for(let field of this.restFields) {
      if(isRegister(field)) this.registers.push(field);
    }

    for(let register of this.registers) {
      this.registerLookup[register.offset] = true;
    }
  }

  getRegisters() {
    return this.registers;
  }

  /**
   * Similar to `Scan.resolve`, but resolving a map of the function's
   * fields rather than an EAVN.
   */
  resolve(prefix:ID[]) {
    let resolved = this.resolved;

    for(let fieldName of this.fieldNames) {
      let field = this.fields[fieldName];
      if(isRegister(field)) {
        resolved[fieldName] = prefix[field.offset];
      } else {
        resolved[fieldName] = field;
      }
    }

    return resolved;
  }

  /**
   * If a function is variadic, we need to resolve its rest fields as well.
   */
  resolveRest(prefix:ID[]) {
    let resolvedRest = this.resolvedRest;

    let ix = 0;
    for(let field of this.restFields) {
      if(isRegister(field)) {
        resolvedRest[ix] = prefix[field.offset];
      } else {
        resolvedRest[ix] = field;
      }
      ix++;
    }

    return resolvedRest;
  }

  // Function constraints have nothing to apply to the input, so they
  // always return ApplyInputState.none
  applyInput(input:Change, prefix:ID[]):ApplyInputState { return ApplyInputState.none; }

  propose(index:Index, prefix:ID[], transaction:number, round:number, results:any[]):Proposal {
    let proposal = this.proposal;
    proposal.forRegisters.clear();
    let resolved = this.resolve(prefix);

    // If none of our returns are unbound
    // @NOTE: We don't need to worry about the filter case here, since he'll be
    let unresolvedOutput = false;
    for(let output of this.returnNames) {
      if(resolved[output] === undefined) {
        unresolvedOutput = true;
        let field = this.fields[output];
        if(isRegister(field)) {
          proposal.forRegisters.push(field);
        }
      }
    }
    if(!unresolvedOutput) {
      proposal.skip = true;
      return proposal;
    }

    // If any of our args aren't resolved yet, we can't compute results either.
    // @NOTE: This'll need to be touched up when we add optional support if they
    //   co-inhabit the args object.
    for(let input of this.argNames) {
      if(resolved[input] === undefined) {
        proposal.skip = true;
        return proposal;
      }
    }

    // Similarly, if we're variadic we need to check that all of our
    // variadic inputs bound to registers are resolved too.
    // @NOTE: We really need to bend over backwards at the moment to
    //   convince TS to check a static member of the current class...
    if((this.constructor as (typeof FunctionConstraint)).variadic) {
      let resolvedRest = this.resolveRest(prefix);
      for(let field of resolvedRest) {
        if(field === undefined) {
          proposal.skip = true;
          return proposal;
        }
      }
    }

    // Otherwise, we're ready to propose.
    proposal.skip = false;

    if(this.estimate) {
      // If the function provides a cardinality estimator, invoke that.
      proposal.cardinality = this.estimate(index, prefix, transaction, round);

    } else {
      // Otherwise, we'll just return 1 for now, since computing a
      // function is almost always cheaper than a scan.
      // @NOTE: If this is an issue, we can just behave like scans and
      //   compute ourselves here, caching the results.
      proposal.cardinality = 1;
    }

    return proposal;
  }

  /**
   * Pack the resolved register values for the functions argument
   * fields into an array.
   */
  packInputs(prefix:ID[]) {
    let resolved = this.resolve(prefix);
    let inputs = this.applyInputs;
    let argIx = 0;
    for(let argName of this.argNames) {
      // If we're asked to resolve the propoal we know that we've
      // proposed, and we'll only propose if these are resolved.
      inputs[argIx] = GlobalInterner.reverse(resolved[argName]!);
      argIx++;
    }

    // If we're variadic, we also need to pack our var-args up and
    // attach them as the last argument.
    if((this.constructor as (typeof FunctionConstraint)).variadic) {
      let resolvedRest = this.resolveRest(prefix);
      let restInputs = this.applyRestInputs;
      restInputs.length = 0;
      let ix = 0;
      for(let value of resolvedRest) {
        if(value !== undefined) {
          restInputs[ix] = GlobalInterner.reverse(value);
        }
        ix++;
      }

      inputs[argIx] = restInputs;
    }
    return inputs;
  }

  unpackOutputs(outputs:undefined|RawValue[]) {
    if(!outputs) return;
    for(let ix = 0; ix < outputs.length; ix++) {
      outputs[ix] = GlobalInterner.arenaIntern("functionOutput", outputs[ix]);
    }
    return outputs as ID[];
  }

  resolveProposal(index:Index, prefix:ID[], proposal:Proposal, transaction:number, round:number, results:any[]):ID[][] {
    // First we build the args array to provide the apply function.
    let inputs = this.packInputs(prefix);

    // Then we actually apply it and then unpack the outputs.
    // @FIXME: We don't have any intelligent support for not computing unnecessary returns atm.
    // @FIXME: We only support single-return atm.
    let outputs = this.unpackOutputs(this.apply.apply(this, inputs));
    if(!outputs) return results;

    // Finally, if we had results, we create the result prefixes and pass them along.
    let result = createArray("functionResult") as ID[];

    let ix = 0;
    for(let returnName of this.returnNames) {
      let field = this.fields[returnName];
      if(isRegister(field) && !prefix[field.offset]) {
        result[ix] = outputs[ix];
      }
      ix++;
    }
    results.push(result);

    return results;
  }

  accept(index:Index, prefix:ID[], transaction:number, round:number, solvingFor:Register[]):boolean {
    // If none of the registers we're solving for intersect our inputs
    // or outputs, we're not relevant to the solution.
    let isRelevant = false;
    for(let register of solvingFor) {
      if(this.registerLookup[register.offset]) {
        isRelevant = true;
        break;
      }
    }
    if(!isRelevant) return true;

    // If we're missing a field, we can't verify our output yet so we preliminarily accept.
    for(let fieldName of this.fieldNames) {
      let field = this.fields[fieldName];
      if(isRegister(field) && prefix[field.offset] === undefined) return true;
    }

    // First we build the args array to provide the apply function.
    let inputs = this.packInputs(prefix);

    // Then we actually apply it and then unpack the outputs.
    // @FIXME: We don't have any intelligent support for not computing unnecessary returns atm.
    // @FIXME: We only support single-return atm.
    let outputs = this.unpackOutputs(this.apply.apply(this, inputs));
    if(!outputs) {
      return false;
    }

    // Finally, we make sure every return register matches up with our outputs.
    // @NOTE: If we just use solvingFor then we don't know the offsets into the outputs array,
    // so we check everything...
    let ix = 0;
    for(let returnName of this.returnNames) {
      let field = this.fields[returnName];
      if(isRegister(field) && prefix[field.offset]) {
        if(prefix[field.offset] !== outputs[ix]) {
          return false;
        }
      }
      ix++;
    }

    return true;
  }

  acceptInput(index:Index, input:Change, prefix:ID[], transaction:number, round:number):boolean {
    return this.accept(index, prefix, transaction, round, this.registers);
  }

  getDiffs(index:Index, prefix:ID[]):NTRCArray {
    return [];
  }
}

interface FunctionSetup {
  name:string,
  variadic?: boolean,
  args:{[argName:string]: string},
  returns:{[argName:string]: string},
  apply:(... things: any[]) => undefined|(number|string)[],
  estimate?:(index:Index, prefix:ID[], transaction:number, round:number) => number
}

function makeFunction({name, variadic = false, args, returns, apply, estimate}:FunctionSetup) {
  class NewFunctionConstraint extends FunctionConstraint {
    static variadic = variadic;
    static filter = Object.keys(returns).length === 0;
    name = name;
    args = args;
    returns = returns;
    argNames = Object.keys(args);
    returnNames = Object.keys(returns);
    apply = apply;
  }
  FunctionConstraint.register(name, NewFunctionConstraint);
}


makeFunction({
  name: "compare/>",
  args: {a: "number", b: "number"},
  returns: {},
  apply: (a:number, b:number) => {
    return (a > b) ? [] : undefined;
  }
});

makeFunction({
  name: "compare/==",
  args: {a: "number", b: "number"},
  returns: {},
  apply: (a:number, b:number) => {
    return (a === b) ? [] : undefined;
  }
});

makeFunction({
  name: "math/+",
  args: {a: "number", b: "number"},
  returns: {result: "number"},
  apply: (a:number, b:number) => {
    return [a + b];
  }
});

makeFunction({
  name: "eve/internal/gen-id",
  args: {},
  variadic: true,
  returns: {result: "string"},
  apply: (values:RawValue[]) => {
    // @FIXME: This is going to be busted in subtle cases.
    //   If a record exists with a "1" and 1 value for the same
    //   attribute, they'll collapse for gen-id, but won't join
    //   elsewhere.  This means aggregate cardinality will disagree with
    //   action node cardinality.
    return [values.join("|")];
  }
});

makeFunction({
  name: "eve/internal/concat",
  args: {},
  variadic: true,
  returns: {result: "string"},
  apply: (values:RawValue[]) => {
    return [values.join("")];
  }
});

//------------------------------------------------------------------------
// Proposal
//------------------------------------------------------------------------

export interface Proposal {
  cardinality:number,
  forFields:Iterator<EAVNField>,
  forRegisters:Iterator<Register>,
  proposer:Constraint,
  skip?:boolean,
  info?:any,
}

//------------------------------------------------------------------------
// Registers
//------------------------------------------------------------------------

/**
 * A register is just a numerical offset into the solved prefix.
 * We can't make this a type alias because we wouldn't be able to
 * tell the difference between static numbers and registers in scans.
 */

export class Register {
  constructor(public offset:number) {}
}

export function isRegister(x: any): x is Register {
  return x && x.constructor === Register;
}

/** The ignore register is a sentinel value for ScanFields that tell the scan to completely ignore that field. */
export var IGNORE_REG = null;
type IgnoreRegister = typeof IGNORE_REG;

/** A scan field may contain a register, a static interned value, or the IGNORE_REG sentinel value. */
type ScanField = Register|ID|IgnoreRegister;
/** A resolved value is a scan field that, if it contained a register, now contains the register's resolved value. */
export type ResolvedValue = ID|undefined|IgnoreRegister;

type ResolvedEAVN = {e:ResolvedValue, a:ResolvedValue, v:ResolvedValue, n:ResolvedValue};


//------------------------------------------------------------------------
// Nodes
//------------------------------------------------------------------------

/**
 * Base class for nodes, the building blocks of blocks.
 */
export interface Node {
  /**
   * Evaluate the node in the context of the currently solved prefix,
   * returning a set of valid prefixes to continue the query as
   * results.
   */
  exec(index:Index, input:Change, prefix:ID[], transaction:number, round:number, results:Iterator<ID[]>, changes:Transaction):boolean;
}

/**
 * The JoinNode implements generic join across multiple constraints.
 * Since our system is incremental, we need to do something slightly
 * fancier than we did in the previous runtime.  For each new change
 * that enters the system, we ask each of our constraints whether they
 * are capable of producing a new result. In the case where a single
 * constraint can, we presolve that constraint and then run the rest
 * normally, limited to only producing results that match the first
 * constraint. However, if multiple constraints might apply the input,
 * we need to run for each *combination* of heads. E.g.:
 *
 * Given a join node with constraints [A, B, C, and D], where A and D
 * can both apply the input, we must combine the results of the
 * following computations to get the full result set:
 *
 * Apply {A} -> Do {B, C, D}
 * Apply {A, D} -> Do {B, C}
 * Apply {D} -> Do {A, B, C}
 *
 * We calculate this using the power set in exec.
 *
 * We then apply each of these combinations by running a genericJoin
 * over the remaining unresolved registers.  We ask each un-applied
 * constraint to propose a register to be solved. If a constraint is
 * capable of resolving one, it returns the set of registers it can
 * resolve and an estimate of the result set's cardinality. Generic
 * Join chooses the cheapest proposal, which the winning constraint
 * then fully computes (or retrieves from cache and returns). Next it
 * asks each other constraint to accept or reject the proposal. If the
 * constraint doesn't apply to the solved registers, it accepts.  If
 * the solution contains results that match the output of the
 * constraint, it also accepts. Otherwise, it must reject the solution
 * and that particular run yields no results.
 */

export class JoinNode implements Node {
  registerLength = 0;
  registerArrays:Register[][];
  proposedResultsArrays:ID[][];
  emptyProposal:Proposal = {cardinality: Infinity, forFields: new Iterator<EAVNField>(), forRegisters: new Iterator<Register>(), skip: true, proposer: {} as Constraint};
  currentInput:Change;
  protected affectedConstraints = new Iterator<Constraint>();

  constructor(public constraints:Constraint[]) {
    // We need to find all the registers contained in our scans so that
    // we know how many rounds of Generic Join we need to do.
    let registers = createArray() as Register[][];
    let proposedResultsArrays = createArray() as ID[][];
    for(let constraint of constraints) {
      constraint.setup();
      for(let register of constraint.getRegisters()) {
        registers[register.offset] = createArray() as Register[];
        proposedResultsArrays[register.offset] = createArray() as ID[];
      }
    }
    this.registerArrays = registers;
    this.registerLength = registers.length;
    this.proposedResultsArrays = proposedResultsArrays;
  }

  findAffectedConstraints(input:Change, prefix:ID[]):Iterator<Constraint> {
    // @TODO: Hoist me out.
    let affectedConstraints = this.affectedConstraints;
    affectedConstraints.clear();
    for(let ix = 0, len = this.constraints.length; ix < len; ix++) {
      let constraint = this.constraints[ix];
      let result = constraint.applyInput(input, prefix);

      if(result !== ApplyInputState.none) {
        affectedConstraints.push(constraint);
      }
    }

    return affectedConstraints;
  }

  applyCombination(index:Index, input:Change, prefix:ID[], transaction:number, round:number, results:Iterator<ID[]>) {
    let countOfSolved = 0;
    for(let field of prefix) {
      if(field !== undefined) countOfSolved++;
    }
    let remainingToSolve = this.registerLength - countOfSolved;
    let valid = this.presolveCheck(index, input, prefix, transaction, round);
    if(!valid) {
      // do nothing
      return false;

    } else if(!remainingToSolve) {
      // if it is valid and there's nothing left to solve, then we've found
      // a full result and we should just continue
      prefix.push(round, input.count);
      results.push(copyArray(prefix, "results"));
      prefix.pop();
      prefix.pop();
      return true;

    } else {
      // For each node, find the new results that match the prefix.
      this.genericJoin(index, prefix, transaction, round, results, remainingToSolve);
      return true;
    }
  }

  unapplyConstraint(constraint:Constraint, prefix:ID[]) {
    for(let register of constraint.getRegisters()) {
      prefix[register.offset] = undefined as any;
    }
  }

  presolveCheck(index:Index, input:Change, prefix:ID[], transaction:number, round:number):boolean {
    let {constraints} = this;

    for(let constraint of constraints) {
      let valid = constraint.acceptInput(index, input, prefix, transaction, round);
      if(!valid) {
        return false;
      }
    }

    return true;
  }

  computeMultiplicities(results:Iterator<ID[]>, prefix:ID[], currentRound:number, diffs: NTRCArray[], diffIndex:number = -1) {
    if(diffIndex === -1) {
      prefix.push(currentRound, this.currentInput.count);
      this.computeMultiplicities(results, prefix, currentRound, diffs, diffIndex + 1);
      prefix.pop();
      prefix.pop();
    } else if(diffIndex === diffs.length) {
      results.push(copyArray(prefix, "gjResultsArray"));
    } else {
      let ntrcs = diffs[diffIndex];
      let roundToMultiplicity:{[round:number]: number} = {};
      for(let ix = 0; ix < ntrcs.length; ix += 4) {
        // n = ix, t = ix + 1, r = ix + 2, c = ix + 3
        let round = ntrcs[ix + 2];
        let count = ntrcs[ix + 3];
        let v = roundToMultiplicity[round] || 0;
        roundToMultiplicity[round] = v + count;
      }
      for(let roundString in roundToMultiplicity) {
        let round = +roundString;
        let count = roundToMultiplicity[round];
        if(count === 0) continue;
        let startingRound = prefix[prefix.length - 2];
        let startingMultiplicity = prefix[prefix.length - 1];
        prefix[prefix.length - 2] = Math.max(startingRound, round);
        prefix[prefix.length - 1] = startingMultiplicity * count;
        this.computeMultiplicities(results, prefix, currentRound, diffs, diffIndex + 1);
        prefix[prefix.length - 2] = startingRound;
        prefix[prefix.length - 1] = startingMultiplicity;
      }
    }
    return results;
  }

  genericJoin(index:Index, prefix:ID[], transaction:number, round:number, results:Iterator<ID[]>, roundIx:number = this.registerLength):Iterator<ID[]> {
    let {constraints, emptyProposal} = this;
    let proposedResults = this.proposedResultsArrays[roundIx - 1];
    let forRegisters:Register[] = this.registerArrays[roundIx - 1];
    proposedResults.length = 0;

    let bestProposal:Proposal = emptyProposal;

    for(let constraint of constraints) {
      let current = constraint.propose(index, prefix, transaction, round, proposedResults);
      if(!current.skip && current.cardinality === 0) {
        return results;
      } else if(current.cardinality < bestProposal.cardinality && !current.skip) {
        bestProposal = current;
      }
    }

    if(bestProposal.skip) {
      return results;
    }


    let {proposer} = bestProposal;
    // We have to copy here because we need to keep a reference to this even if later
    // rounds might overwrite the proposal
    moveArray(bestProposal.forRegisters.array, forRegisters);
    let resolved:any[] = proposer.resolveProposal(index, prefix, bestProposal, transaction, round, proposedResults);
    if(resolved[0].constructor === Array) {
      resultLoop: for(let result of resolved) {
        let ix = 0;
        for(let register of forRegisters) {
          prefix[register.offset] = result[ix];
          ix++;
        }
        for(let constraint of constraints) {
          if(constraint === proposer) continue;
          if(!constraint.accept(index, prefix, transaction, round, forRegisters)) {
            continue resultLoop;
          }
        }
        if(roundIx === 1) {
          let diffs = [];
          for(let constraint of constraints) {
            if(constraint.isInput || constraint instanceof FunctionConstraint) continue;
            diffs.push(constraint.getDiffs(index, prefix));
          }
          this.computeMultiplicities(results, prefix, round, diffs);
        } else {
          this.genericJoin(index, prefix, transaction, round, results, roundIx - 1);
        }
      }
    } else {
      let register = forRegisters[0];
      resultLoop: for(let result of resolved) {
        prefix[register.offset] = result as ID;
        for(let constraint of constraints) {
          if(constraint === proposer) continue;
          if(!constraint.accept(index, prefix, transaction, round, forRegisters)) {
            continue resultLoop;
          }
        }
        if(roundIx === 1) {
          let diffs = [];
          for(let constraint of constraints) {
            if(constraint.isInput || constraint instanceof FunctionConstraint) continue;
            diffs.push(constraint.getDiffs(index, prefix));
          }
          this.computeMultiplicities(results, prefix, round, diffs);
        } else {
          this.genericJoin(index, prefix, transaction, round, results, roundIx - 1);
        }
      }
    }
    for(let register of forRegisters) {
      // @NOTE: marking this as any is spoopy at best, but since we should never
      // iterate over the prefix, but instead use it almost like a hash, this
      // should be fine.
      prefix[register.offset] = undefined as any;
    }

    return results;
  }

  exec(index:Index, input:Change, prefix:ID[], transaction:number, round:number, results:Iterator<ID[]>):boolean {
    this.currentInput = input;
    let didSomething = false;
    let affectedConstraints = this.findAffectedConstraints(input, prefix);

    // @FIXME: This is frivolously wasteful.
    for(let constraintIxz = 0; constraintIxz < affectedConstraints.length; constraintIxz++) {
      let constraint = affectedConstraints.array[constraintIxz];
      this.unapplyConstraint(constraint, prefix);
    }

    let combinationCount = Math.pow(2, affectedConstraints.length);
    for(let comboIx = combinationCount - 1; comboIx > 0; comboIx--) {
      //console.log("  Combo:", comboIx);

      let constraint;
      affectedConstraints.reset();
      while((constraint = affectedConstraints.next()) !== undefined) {
        this.unapplyConstraint(constraint, prefix);
      }

      for(let constraintIx = 0; constraintIx < affectedConstraints.length; constraintIx++) {
        let mask = 1 << constraintIx;
        let isIncluded = (comboIx & mask) !== 0;
        let constraint = affectedConstraints.array[constraintIx];
        constraint.isInput = isIncluded;

        if(isIncluded) {
          let valid = constraint.applyInput(input, prefix);
          // If any member of the input constraints fails, this whole combination is doomed.
          if(valid === ApplyInputState.fail) break;
          //console.log("    " + printConstraint(constraint));
        }
      }

      //console.log("    ", printPrefix(prefix));
      didSomething = this.applyCombination(index, input, prefix, transaction, round, results) || didSomething;
    }

    affectedConstraints.reset();
    let constraint;
    while((constraint = affectedConstraints.next()) !== undefined) {
      constraint.isInput = false;
    }

    return didSomething;
  }

}

export class InsertNode implements Node {
  constructor(public e:ID|Register,
              public a:ID|Register,
              public v:ID|Register,
              public n:ID|Register) {}

  protected resolved:ResolvedEAVN = {e: undefined, a: undefined, v:undefined, n: undefined};

  resolve = Scan.prototype.resolve;

  exec(index:Index, input:Change, prefix:ID[], transaction:number, round:number, results:Iterator<ID[]>, changes:Transaction):boolean {
    let {e,a,v,n} = this.resolve(prefix);

    // @FIXME: This is pretty wasteful to copy one by one here.
    results!.push(prefix);

    if(e === undefined || a === undefined || v === undefined || n === undefined) {
      return false;
    }

    let prefixRound = prefix[prefix.length - 2];
    let prefixCount = prefix[prefix.length - 1];

    // @TODO: when we do removes, we could say that if the result is a remove, we want to
    // dereference these ids instead of referencing them. This would allow us to clean up
    // the interned space based on what's "in" the indexes. The only problem is that if you
    // held on to a change, the IDs of that change may no longer be in the interner, or worse
    // they may have been reassigned to something else. For now, we'll just say that once something
    // is in the index, it never goes away.
    GlobalInterner.reference(e!);
    GlobalInterner.reference(a!);
    GlobalInterner.reference(v!);
    GlobalInterner.reference(n!);
    let change = new Change(e!, a!, v!, n!, transaction, prefixRound + 1, prefixCount);

    changes.output(change);

    return true;
  }
}

//------------------------------------------------------------------------------
// BinaryFlow
//------------------------------------------------------------------------------

type KeyFunction = (prefix:ID[]) => string;

class IntermediateIndex {
  static CreateKeyFunction(registers:Register[]):KeyFunction {
    let items = registers.map((reg) => {
      return `prefix[${reg.offset}]`;
    })
    let code = `
      return ${items.join(' + "|" + ')};
      `;
    return new Function("prefix", code) as KeyFunction;
  }

  index:{[key:string]: ID[][]} = {};

  // @TODO: we should probably consider compacting these times as they're
  // added
  insert(key:string, prefix:ID[]) {
    let found = this.index[key];
    if(!found) found = this.index[key] = createArray("IntermediateIndexDiffs");
    found.push(prefix);
  }

  get(key:string) {
    return this.index[key];
  }
}

abstract class BinaryFlow implements Node {
  leftResults = new Iterator<ID[]>();
  rightResults = new Iterator<ID[]>();

  constructor(public left:Node, public right:Node) { }

  exec(index:Index, input:Change, prefix:ID[], transaction:number, round:number, results:Iterator<ID[]>, changes:Transaction):boolean {
    let {left, right, leftResults, rightResults} = this;
    leftResults.clear();
    left.exec(index, input, prefix, transaction, round, leftResults, changes);
    rightResults.clear();
    right.exec(index, input, prefix, transaction, round, rightResults, changes);
    let result;
    while((result = leftResults.next()) !== undefined) {
      this.onLeft(index, result, transaction, round, results);
    }
    while((result = rightResults.next()) !== undefined) {
      this.onRight(index, result, transaction, round, results);
    }
    return true;
  }

  abstract onLeft(index:Index, prefix:ID[], transaction:number, round:number, results:Iterator<ID[]>):void;
  abstract onRight(index:Index, prefix:ID[], transaction:number, round:number, results:Iterator<ID[]>):void;
}

export class BinaryJoinRight extends BinaryFlow {
  leftIndex = new IntermediateIndex();
  rightIndex = new IntermediateIndex();
  keyFunc:KeyFunction;

  constructor(public left:Node, public right:Node, public keyRegisters:Register[]) {
    super(left, right);
    this.keyFunc = IntermediateIndex.CreateKeyFunction(keyRegisters);
  }

  onLeft(index:Index, prefix:ID[], transaction:number, round:number, results:Iterator<ID[]>):void {
    let key = this.keyFunc(prefix);
    let count = prefix[prefix.length - 1];
    this.leftIndex.insert(key, prefix);
    let diffs = this.rightIndex.get(key)
    if(!diffs) return;
    for(let rightPrefix of diffs) {
      let rightRound = rightPrefix[rightPrefix.length - 2];
      let rightCount = rightPrefix[rightPrefix.length - 1];
      let upperBound = Math.max(round, rightRound);
      let result = copyArray(rightPrefix, "BinaryJoinResult");
      result[result.length - 2] = upperBound;
      result[result.length - 1] = count * rightCount;
      results.push(result);
    }
  }

  onRight(index:Index, prefix:ID[], transaction:number, round:number, results:Iterator<ID[]>):void {
    let key = this.keyFunc(prefix);
    let count = prefix[prefix.length - 1];
    this.rightIndex.insert(key, prefix);
    let diffs = this.leftIndex.get(key)
    if(!diffs) return;
    for(let leftPrefix of diffs) {
      let leftRound = leftPrefix[leftPrefix.length - 2];
      let leftCount = leftPrefix[leftPrefix.length - 1];
      let upperBound = Math.max(round, leftRound);
      let result = copyArray(prefix, "BinaryJoinResult");
      result[result.length - 2] = upperBound;
      result[result.length - 1] = count * leftCount;
      results.push(result);
    }
  }
}

export class AntiJoin extends BinaryFlow {
  leftIndex = new IntermediateIndex();
  rightIndex = new IntermediateIndex();
  keyFunc:KeyFunction;

  constructor(public left:Node, public right:Node, public keyRegisters:Register[]) {
    super(left, right);
    this.keyFunc = IntermediateIndex.CreateKeyFunction(keyRegisters);
  }

  exec(index:Index, input:Change, prefix:ID[], transaction:number, round:number, results:Iterator<ID[]>, changes:Transaction):boolean {
    debug("            antijoin:")
    return super.exec(index,input,prefix,transaction,round,results,changes);
  }

  onLeft(index:Index, prefix:ID[], transaction:number, round:number, results:Iterator<ID[]>):void {
    let key = this.keyFunc(prefix);
    let count = prefix[prefix.length - 1];
    this.leftIndex.insert(key, prefix);
    let diffs = this.rightIndex.get(key)
    debug("                left:", key, count, diffs)
    if(!diffs || !diffs.length) {
      debug("                    ->", key, count, diffs)
      return results.push(prefix);
    }
  }

  onRight(index:Index, prefix:ID[], transaction:number, round:number, results:Iterator<ID[]>):void {
    let key = this.keyFunc(prefix);
    let count = prefix[prefix.length - 1];
    this.rightIndex.insert(key, prefix);
    let diffs = this.leftIndex.get(key)
    debug("                right:", key, count, diffs)
    if(!diffs) return;
    for(let leftPrefix of diffs) {
      let leftRound = leftPrefix[leftPrefix.length - 2];
      let leftCount = leftPrefix[leftPrefix.length - 1];
      let upperBound = Math.max(round, leftRound);
      let result = copyArray(leftPrefix, "AntiJoinResult");
      result[result.length - 2] = upperBound;
      result[result.length - 1] = count * leftCount * -1;
      results.push(result);
      debug("                    ->", key, count, leftCount, result[result.length - 1])
    }
  }
}

export class AntiJoinPresovledRight extends AntiJoin {
  exec(index:Index, input:Change, prefix:ID[], transaction:number, round:number, results:Iterator<ID[]>, changes:Transaction):boolean {
    let {left, right, leftResults, rightResults} = this;
    leftResults.clear();
    left.exec(index, input, prefix, transaction, round, leftResults, changes);
    rightResults.reset();
    let result;
    while((result = leftResults.next()) !== undefined) {
      this.onLeft(index, result, transaction, round, results);
    }
    while((result = rightResults.next()) !== undefined) {
      this.onRight(index, result, transaction, round, results);
    }
    return true;
  }
}

export class UnionFlow {
  constructor(public branches:Node[], public registers:Register[]) { }

  exec(index:Index, input:Change, prefix:ID[], transaction:number, round:number, results:Iterator<ID[]>, changes:Transaction):boolean {
    for(let node of this.branches) {
      node.exec(index, input, prefix, transaction, round, results, changes);
    }
    return true;
  }
}

export class ChooseFlow {
  branches:Node[] = [];
  branchResults:Iterator<ID[]>[] = [];

  constructor(initialBranches:Node[], public registers:Register[]) {
    let {branches, branchResults} = this;
    let prev:Node|undefined;
    for(let branch of initialBranches) {
      if(prev) {
        branches.push(new AntiJoinPresovledRight(branch, prev, registers));
      } else {
        branches.push(branch);
      }
      branchResults.push(new Iterator<ID[]>());
      prev = branch;
    }
  }

  exec(index:Index, input:Change, prefix:ID[], transaction:number, round:number, results:Iterator<ID[]>, changes:Transaction):boolean {
    let {branchResults, branches} = this;
    let prev:Iterator<ID[]>|undefined;
    let ix = 0;
    for(let node of branches) {
      if(prev) {
        (node as AntiJoinPresovledRight).rightResults = prev;
      }
      let branchResult = branchResults[ix];
      branchResult.clear();
      node.exec(index, input, prefix, transaction, round, branchResult, changes);
      let result;
      while((result = branchResult.next()) !== undefined) {
        results.push(result);
      }
      prev = branchResult;
      ix++;
    }
    return true;
  }
}

//------------------------------------------------------------------------------
// Block
//------------------------------------------------------------------------------

export class Block {
  constructor(public name:string, public nodes:Node[]) {}

  // We're going to essentially double-buffer the result arrays so we can avoid allocating in the hotpath.
  results = new Iterator<ID[]>();
  initial:ID[] = createArray();
  protected nextResults = new Iterator<ID[]>();

  exec(index:Index, input:Change, transaction:Transaction):boolean {
    let blockState = ApplyInputState.none;
    this.results.clear();
    this.initial.length = 0;
    this.results.push(this.initial);
    this.nextResults.clear();
    let prefix;
    // We populate the prefix with values from the input change so we only derive the
    // results affected by it.
    for(let node of this.nodes) {
      while((prefix = this.results.next()) !== undefined) {
        let valid = node.exec(index, input, prefix, transaction.transaction, transaction.round, this.nextResults, transaction);
        if(!valid) {
          return false;
        }
      }
      let tmp = this.results;
      this.results = this.nextResults;
      this.nextResults = tmp;
      // @NOTE: We don't really want to shrink this array probably.
      this.nextResults.clear();
    }

    return true;
  }
}

//------------------------------------------------------------------------------
// Transaction
//------------------------------------------------------------------------------

export class Transaction {

  round = 0;
  protected roundChanges:Change[][] = [];
  constructor(public transaction:number, public blocks:Block[], public changes:Change[]) {}

  output(change:Change) {
    debug("          <-", change.toString())
    let cur = this.roundChanges[change.round] || createArray("roundChangesArray");
    cur.push(change);
    this.roundChanges[change.round] = cur;
  }

  exec(index:Index) {
    let {changes, roundChanges} = this;
    let changeIx = 0;
    while(changeIx < changes.length) {
      let change = changes[changeIx];
      this.round = change.round;
      debug("Round:", this.round);

<<<<<<< HEAD
      // console.log("    -> " + change);
=======
      debug("-> " + change);
>>>>>>> 030e815b
      if(index.hasImpact(change)) {
        for(let block of this.blocks) {
          debug("    ", block.name);
          let start = changes.length;
          block.exec(index, change, this);
        }
      }
      debug("");
      if(index.getImpact(change) >= 0) index.insert(change);
      else console.warn("GOT NON-POSITIVE IMPACT: ", change.toString() + "\n");


      changeIx++;
      let next = changes[changeIx];
      let maxRound = roundChanges.length;
      if(!next && this.round < maxRound) {
        for(let ix = this.round + 1; ix < maxRound; ix++) {
          let nextRoundChanges = roundChanges[ix];
          if(nextRoundChanges) {
            nextRoundChanges.sort((a,b) => (a.e - b.e) + (a.a - b.a) + (a.v - b.v))
            let changeIx = 0;
            for(let changeIx = 0; changeIx < nextRoundChanges.length; changeIx++) {
              let current = nextRoundChanges[changeIx];
              while(changeIx + 1 < nextRoundChanges.length) {
                let next = nextRoundChanges[changeIx + 1];
                if(next.e == current.e && next.a == current.a && next.v == current.v) {
                  current.count += next.count;
                  changeIx++;
                } else {
                  break;
                }
              }
              // console.log("next round change:", current.toString())
              if(current.count !== 0) changes.push(current);
            }
            break;
          }
        }
      }
    }

    // Once the transaction is effectively done, we need to clean up after ourselves. We
    // arena allocated a bunch of IDs related to function call outputs, which we can now
    // safely release.
    GlobalInterner.releaseArena("functionOutput");
  }
}<|MERGE_RESOLUTION|>--- conflicted
+++ resolved
@@ -1547,11 +1547,7 @@
       this.round = change.round;
       debug("Round:", this.round);
 
-<<<<<<< HEAD
-      // console.log("    -> " + change);
-=======
       debug("-> " + change);
->>>>>>> 030e815b
       if(index.hasImpact(change)) {
         for(let block of this.blocks) {
           debug("    ", block.name);
