--- conflicted
+++ resolved
@@ -2703,11 +2703,7 @@
     while(changeIx < changes.length) {
       let change = changes[changeIx];
       total++;
-<<<<<<< HEAD
-      if(total > 1000) {
-=======
       if(total > 10000) {
->>>>>>> f5dc4894
         console.error("bad");
         break;
       }
