import {Index, ListIndex, HashIndex} from "./indexes";

const DEBUG = false;

//------------------------------------------------------------------------
// Debugging
//------------------------------------------------------------------------

export var debug:Function = () => {};
if(DEBUG) {
  debug = function() {
    console.log.apply(console, arguments);
  }
}

export function printField(field:ScanField) {
  if(isRegister(field)) return "[" + field.offset + "]";
  if(field === undefined || field === null) return field;
  return GlobalInterner.reverse(field);
}

export function printPrefix(prefix:ID[]) {
  return prefix.map((v) => GlobalInterner.reverse(v));
}

export function printScan(constraint:Scan) {
  return `Scan: ${printField(constraint.e)} ${printField(constraint.a)} ${printField(constraint.v)} ${printField(constraint.n)}`;
}

export function printFunction(constraint:FunctionConstraint) {
  return `Function ${constraint.name} ${constraint.fieldNames.map((v) => v + ": " + printField(constraint.fields[v]))}`;
}

export function printConstraint(constraint:Constraint) {
  if(constraint instanceof Scan) {
    return printScan(constraint);
  } else if(constraint instanceof FunctionConstraint) {
    return printFunction(constraint);
  }
}

export function maybeReverse(value?:ID):ID|RawValue|undefined {
  if(!value) return undefined;
  let raw = GlobalInterner.reverse(value);
  return (""+raw).indexOf("|") === -1 ? raw : value;
}

//------------------------------------------------------------------------
// Runtime
//------------------------------------------------------------------------

export var ALLOCATION_COUNT:any = {};

export function createHash(place = "unknown-hash") {
  if(!ALLOCATION_COUNT[place]) ALLOCATION_COUNT[place] = 0;
  ALLOCATION_COUNT[place]++;
  return Object.create(null);
}

export function createArray(place = "unknown") {
  if(!ALLOCATION_COUNT[place]) ALLOCATION_COUNT[place] = 0;
  ALLOCATION_COUNT[place]++;
  return [];
}

export function copyArray(arr:any[], place = "unknown") {
  if(!ALLOCATION_COUNT[place]) ALLOCATION_COUNT[place] = 0;
  ALLOCATION_COUNT[place]++;
  return arr.slice();
}

export function concatArray(arr:any[], arr2:any[]) {
  let ix = arr.length;
  for(let elem of arr2) {
    arr[ix] = elem;
    ix++;
  }
  return arr;
}

export function moveArray(arr:any[], arr2:any[]) {
  let ix = 0;
  for(let elem of arr) {
    arr2[ix] = arr[ix];
  }
  if(arr2.length !== arr.length) arr2.length = arr.length;
  return arr2;
}

function isNumber(thing:any): thing is number {
  return typeof thing === "number";
}

//------------------------------------------------------------------------
// Iterator
//------------------------------------------------------------------------

class Iterator<T> {
  array:T[] = [];
  length:number = 0;
  ix:number = 0;

  push(value:T) {
    this.array[this.length++] = value;
  }

  clear() {
    this.length = 0;
    this.reset();
  }

  reset() {
    this.ix = 0;
  }

  next():T|undefined {
    if(this.ix < this.length) return this.array[this.ix++];
    return;
  }
}

//------------------------------------------------------------------------
// Interning
//------------------------------------------------------------------------

/** The union of value types we support in Eve. */
export type RawValue = string|number;
/**  An interned value's ID. */
export type ID = number;

export class Interner {
  strings: {[value:string]: ID|undefined} = createHash();
  numbers: {[value:number]: ID|undefined} = createHash();
  IDs: RawValue[] = createArray();
  IDRefCount: number[] = createArray();
  IDFreeList: number[] = createArray();
  ix: number = 0;
  arenas: {[arena:string]: Iterator<ID>} = createHash();

  constructor() {
    this.arenas["functionOutput"] = new Iterator<ID>();
  }

  _getFreeID() {
    return this.IDFreeList.pop() || this.ix++;
  }

  reference(id:ID) {
    this.IDRefCount[id]++;
  }

  intern(value: RawValue): ID {
    let coll;
    if(isNumber(value)) {
      coll = this.numbers;
    } else {
      coll = this.strings;
    }
    let found = coll[value];
    if(found === undefined) {
      found = this._getFreeID();
      coll[value] = found;
      this.IDs[found] = value;
      this.IDRefCount[found] = 1;
    } else {
      this.IDRefCount[found]++;
    }
    return found;
  }

  get(value: RawValue): ID|undefined {
    let coll;
    if(isNumber(value)) {
      coll = this.numbers;
    } else {
      coll = this.strings;
    }
    return coll[value];
  }

  reverse(id: ID): RawValue {
    return this.IDs[id];
  }

  release(id: ID|undefined) {
    if(id === undefined) return;

    this.IDRefCount[id]--;
    if(!this.IDRefCount[id]) {
      let value = this.IDs[id];
      let coll;
      if(isNumber(value)) {
        coll = this.numbers;
      } else {
        coll = this.strings;
      }
      coll[value] = undefined;
      this.IDs[id] = undefined as any;
      this.IDFreeList.push(id);
    }
  }

  arenaIntern(arenaName:string, value:RawValue):ID {
    let arena = this.arenas[arenaName];
    if(!arena) {
      arena = this.arenas[arenaName] = new Iterator<ID>();
    }
    // @NOTE: for performance reasons it might make more sense to prevent duplicates
    // from ending up in the list. If that's the case, we could either keep a seen
    // hash or do a get and only intern if it hasn't been seen. This is (probably?)
    // a pretty big performance gain in the case where a bunch of rows might repeat
    // the same function output over and over.
    let id = this.intern(value);
    arena.push(id);
    return id;
  }

  releaseArena(arenaName:string) {
    let arena = this.arenas[arenaName];
    if(!arena) {
      console.warn("Trying to release unknown arena: " + arenaName)
      return;
    }

    let id;
    while((id = arena.next()) !== undefined) {
      this.release(id);
    }
    arena.clear();
  }
}

export var GlobalInterner = new Interner();

//------------------------------------------------------------------------
// EAVNs
//------------------------------------------------------------------------

export type EAVNField = "e"|"a"|"v"|"n";

/**
 * An EAVN is a single Attribute:Value pair of an Entity (a record),
 * produced by a given Node.
 * E.g., the record `[#person name: "josh"]` translates to two EAVNs:
 * (<1>, "tag", "person", <node id>),
 * (<1>, "name", "josh", <node id>)
 */

export class EAVN {
  constructor(public e:ID, public a:ID, public v:ID, public n:ID) {}
};

//------------------------------------------------------------------------
// Changes
//------------------------------------------------------------------------

type Multiplicity = number;

/**
 * A change is an expanded variant of an EAVN, which also tracks the
 * transaction, round, and count of the fact.  These additional fields
 * are used by the executor and index to provide an incremental view
 * of the DB.
 */

export class Change {
  constructor(public e: ID, public a: ID, public v: ID, public n: ID, public transaction:number, public round:number, public count:Multiplicity) {}

  static fromValues(e: any, a: any, v: any, n: any, transaction: number, round: number, count:Multiplicity) {
    return new Change(GlobalInterner.intern(e), GlobalInterner.intern(a), GlobalInterner.intern(v),
                      GlobalInterner.intern(n), transaction, round, count);
  }

  toString() {
    return `Change(${this.e}, ${GlobalInterner.reverse(this.a)}, ${maybeReverse(this.v)}, ${GlobalInterner.reverse(this.n)}, ${this.transaction}, ${this.round}, ${this.count})`;
  }

  equal(other:Change, withoutNode?:boolean, withoutE?:boolean) {
   return (withoutE || this.e == other.e) &&
          this.a == other.a &&
          this.v == other.v &&
          (withoutNode || this.n == other.n) &&
          this.transaction == other.transaction &&
          this.round == other.round &&
          this.count == other.count;
  }

  reverse(interner:Interner = GlobalInterner) {
    let {e, a, v, n, transaction, round, count} = this;
    return new RawChange(interner.reverse(e), interner.reverse(a), interner.reverse(v), interner.reverse(n), transaction, round, count);
  }
}

/** A change with all attributes un-interned. */
export class RawChange {
  constructor(public e: RawValue, public a: RawValue, public v: RawValue, public n: RawValue,
              public transaction:number, public round:number, public count:Multiplicity) {}

  toString() {
    let {e, a, v, n, transaction, round, count} = this;
    let internedE = GlobalInterner.get(e);
    let internedV = GlobalInterner.get(v);
    return `RawChange(${internedE}, ${a}, ${maybeReverse(internedV) || v}, ${n}, ${transaction}, ${round}, ${count})`;
  }
}

/** A changeset is a list of changes, intended to occur in a single transaction. */
type ChangeSet = Change[];

//------------------------------------------------------------------------
// Constraints
//------------------------------------------------------------------------

export type NTRCArray = number[];

enum ApplyInputState {
  pass,
  fail,
  none,
}

export interface Constraint {
  isInput:boolean;
  setup():void;
  getRegisters():Register[];
  applyInput(input:Change, prefix:ID[]):ApplyInputState;
  propose(index:Index, prefix:ID[], transaction:number, round:number, results:any[]):Proposal;
  resolveProposal(index:Index, prefix:ID[], proposal:Proposal, transaction:number, round:number, results:any[]):ID[][];
  accept(index:Index, prefix:ID[], transaction:number, round:number, solvingFor:Register[]):boolean;
  acceptInput(index:Index, input:Change, prefix:ID[], transaction:number, round:number):boolean;
  getDiffs(index:Index, prefix:ID[]):NTRCArray;
}

//------------------------------------------------------------------------
// Scans
//------------------------------------------------------------------------

/**
 * A scan maps a set of bound variables to unbound variables.
 */

export class Scan implements Constraint {
  constructor(public e:ScanField,
              public a:ScanField,
              public v:ScanField,
              public n:ScanField) {}

  protected resolved:ResolvedEAVN = {e: undefined, a: undefined, v:undefined, n: undefined};
  protected registers:Register[] = createArray();
  protected registerLookup:boolean[] = createArray();

  isInput:boolean = false;
  proposal:Proposal = {cardinality: 0, forFields: new Iterator<EAVNField>(), forRegisters: new Iterator<Register>(), proposer: this};

  /**
   * Resolve each scan field.
   * The resolved object may contain one of three possible value types:
   * - IGNORE_REG -- this field is entirely ignored by the scan.
   * - undefined -- this field is a register that hasn't been filled in yet.
   *                We'll fill it if possible.
   * - ID -- this field contains a static or already solved value.
   */
  resolve(prefix:ID[]) {
    let resolved = this.resolved;
    if(isRegister(this.e)) {
      resolved.e = prefix[this.e.offset];
    } else {
      resolved.e = this.e;
    }

    if(isRegister(this.a)) {
      resolved.a = prefix[this.a.offset];
    } else {
      resolved.a = this.a;
    }

    if(isRegister(this.v)) {
      resolved.v = prefix[this.v.offset];
    } else {
      resolved.v = this.v;
    }

    if(isRegister(this.n)) {
      resolved.n = prefix[this.n.offset];
    } else {
      resolved.n = this.n;
    }

    return resolved;
  }

  /**
   * A field is unresolved if it is completely ignored by the scan or
   * is an output of the scan.
   */
  fieldUnresolved(resolved:ResolvedEAVN, key: keyof ResolvedEAVN) {
    return resolved[key] === IGNORE_REG || resolved[key] === undefined;
  }

  /**
   * A field is not a static match if it is ignored, not a static
   * field, or the input value does not match the static value.
   */
  notStaticMatch(input:Change, key: "e"|"a"|"v"|"n") {
    return this[key] !== IGNORE_REG && !isRegister(this[key]) && this[key] !== input[key];
  }

  /**
   * Apply new changes that may affect this scan to the prefix to
   * derive only the results affected by this change.  If the change
   * was successfully applied or irrelevant we'll return true. If the
   * change was relevant but invalid (i.e., this scan could not be
   * satisfied due to proposals from previous scans) we'll return
   * false.
   */
  applyInput(input:Change, prefix:ID[]) {
    // If this change isn't relevant to this scan, skip it.
    if(this.notStaticMatch(input, "e")) return ApplyInputState.none;
    if(this.notStaticMatch(input, "a")) return ApplyInputState.none;
    if(this.notStaticMatch(input, "v")) return ApplyInputState.none;
    if(this.notStaticMatch(input, "n")) return ApplyInputState.none;

    // For each register field of this scan:
    //   if the required value is impossible fail,
    //   else add this new value to the appropriate prefix register.
    // @NOTE: Technically, we republish existing values here too.
    //   In practice, that's harmless and eliminates the need for a branch.
    if(isRegister(this.e)) {
      if(prefix[this.e.offset] !== undefined && prefix[this.e.offset] !== input.e) return ApplyInputState.fail;
      prefix[this.e.offset] = input.e;
    }

    if(isRegister(this.a)) {
      if(prefix[this.a.offset] !== undefined && prefix[this.a.offset] !== input.a) return ApplyInputState.fail;
      prefix[this.a.offset] = input.a;
    }

    if(isRegister(this.v)) {
      if(prefix[this.v.offset] !== undefined && prefix[this.v.offset] !== input.v) return ApplyInputState.fail;
      prefix[this.v.offset] = input.v;
    }

    if(isRegister(this.n)) {
      if(prefix[this.n.offset] !== undefined && prefix[this.n.offset] !== input.n) return ApplyInputState.fail;
      prefix[this.n.offset] = input.n;
    }

    return ApplyInputState.pass;
  }

  propose(index:Index, prefix:ID[], transaction:number, round:number, results:any[]):Proposal {
    let {e,a,v,n} = this.resolve(prefix);
    this.proposal.skip = false;
    let proposal = index.propose(this.proposal, e, a, v, n, transaction, round);
    let {forRegisters, forFields} = proposal;

    forRegisters.clear();
    let field;
    while((field = forFields.next()) !== undefined) {
      forRegisters.push(this[field as EAVNField] as Register);
    }
    if(proposal.forFields.length === 0) proposal.skip = true;
    return proposal;
  }

  resolveProposal(index:Index, prefix:ID[], proposal:Proposal, transaction:number, round:number, results:any[]):ID[][] {
    return index.resolveProposal(proposal);
  }

  accept(index:Index, prefix:ID[], transaction:number, round:number, solvingFor:Register[]):boolean {
    // Before we start trying to accept, we check if we care about the
    // registers we are currently solving.
    let solving = false;
    for(let register of solvingFor) {
      if(this.registerLookup[register.offset]) {
        solving = true;
        break;
      }
    }
    // If we aren't looking at any of these registers, then we just
    // say we accept.
    if(!solving) return true;
    let {e,a,v,n} = this.resolve(prefix);
    return index.check(e, a, v, n, transaction, round);
  }

  acceptInput(index:Index, input:Change, prefix:ID[], transaction:number, round:number):boolean {
    let {e,a,v,n} = this.resolve(prefix);
    if((e === IGNORE_REG || input.e === e) &&
       (a === IGNORE_REG || input.a === a) &&
       (v === IGNORE_REG || input.v === v) &&
       (n === IGNORE_REG || input.n === n)) {
      return true;
    } else  {
      return this.accept(index, prefix, transaction, round, this.registers);
    }
  }


  // We precompute the registers we're interested in for fast accepts.
  setup() {
    if(isRegister(this.e)) this.registers.push(this.e);
    if(isRegister(this.a)) this.registers.push(this.a);
    if(isRegister(this.v)) this.registers.push(this.v);
    if(isRegister(this.n)) this.registers.push(this.n);
    for(let register of this.registers) {
      this.registerLookup[register.offset] = true;
    }
  }

  getRegisters():Register[] {
    return this.registers;
  }

  getDiffs(index:Index, prefix:ID[]):NTRCArray {
    let {e,a,v,n} = this.resolve(prefix);
    return index.getDiffs(e,a,v,n);
  }

}

//------------------------------------------------------------------------
// Function constraint
//------------------------------------------------------------------------

type ConstraintFieldMap = {[name:string]: ScanField};
type ResolvedFields = {[fieldName:string]: ResolvedValue};

export class FunctionConstraint implements Constraint {
  static registered: {[name:string]: typeof FunctionConstraint} = {};
  static register(name:string, klass: typeof FunctionConstraint) {
    FunctionConstraint.registered[name] = klass;
  }

  static filter = false;
  static variadic = false;
  static fetchInfo(name:string):typeof FunctionConstraint {
    let info = FunctionConstraint.registered[name];
    if(!info) throw new Error("No function info for: " + name);
    return info;
  }

  static create(name:string, fields:ConstraintFieldMap, restFields:(ID|Register)[] = createArray()):FunctionConstraint|undefined {
    let cur = FunctionConstraint.registered[name];
    if(!cur) {
      throw new Error(`No function named ${name} is registered.`);
    }

    if(restFields.length && !cur.variadic) {
      console.error(`The ${name} function is not variadic, so may not accept restFields.`);
      restFields = createArray();
    }

    let created = new cur(fields, restFields);
    return created;
  }

  constructor(public fields:ConstraintFieldMap, public restFields:(ID|Register)[]) {}

  name:string;
  args:{[name:string]: string};
  returns:{[name:string]: string};
  argNames:string[];
  returnNames:string[];
  apply: (... things: any[]) => undefined|(number|string)[]; // @FIXME: Not supporting multi-return yet.
  estimate?:(index:Index, prefix:ID[], transaction:number, round:number) => number
  isInput:boolean = false;

  fieldNames:string[];
  proposal:Proposal = {cardinality:0, forFields: new Iterator<EAVNField>(), forRegisters: new Iterator<Register>(), proposer: this};
  protected resolved:ResolvedFields = {};
  protected resolvedRest:(number|undefined)[] = createArray();
  protected registers:Register[] = createArray();
  protected registerLookup:boolean[] = createArray();
  protected applyInputs:(RawValue|RawValue[])[] = createArray();
  protected applyRestInputs:RawValue[] = createArray();

  // We precompute the registers we're interested in for fast accepts.
  setup() {
    this.fieldNames = Object.keys(this.fields);

    for(let fieldName of this.fieldNames) {
      let field = this.fields[fieldName];
      if(isRegister(field)) this.registers.push(field);
    }

    for(let field of this.restFields) {
      if(isRegister(field)) this.registers.push(field);
    }

    for(let register of this.registers) {
      this.registerLookup[register.offset] = true;
    }
  }

  getRegisters() {
    return this.registers;
  }

  /**
   * Similar to `Scan.resolve`, but resolving a map of the function's
   * fields rather than an EAVN.
   */
  resolve(prefix:ID[]) {
    let resolved = this.resolved;

    for(let fieldName of this.fieldNames) {
      let field = this.fields[fieldName];
      if(isRegister(field)) {
        resolved[fieldName] = prefix[field.offset];
      } else {
        resolved[fieldName] = field;
      }
    }

    return resolved;
  }

  /**
   * If a function is variadic, we need to resolve its rest fields as well.
   */
  resolveRest(prefix:ID[]) {
    let resolvedRest = this.resolvedRest;

    let ix = 0;
    for(let field of this.restFields) {
      if(isRegister(field)) {
        resolvedRest[ix] = prefix[field.offset];
      } else {
        resolvedRest[ix] = field;
      }
      ix++;
    }

    return resolvedRest;
  }

  // Function constraints have nothing to apply to the input, so they
  // always return ApplyInputState.none
  applyInput(input:Change, prefix:ID[]):ApplyInputState { return ApplyInputState.none; }

  propose(index:Index, prefix:ID[], transaction:number, round:number, results:any[]):Proposal {
    let proposal = this.proposal;
    proposal.forRegisters.clear();
    let resolved = this.resolve(prefix);

    // If none of our returns are unbound
    // @NOTE: We don't need to worry about the filter case here, since he'll be
    let unresolvedOutput = false;
    for(let output of this.returnNames) {
      if(resolved[output] === undefined) {
        unresolvedOutput = true;
        let field = this.fields[output];
        if(isRegister(field)) {
          proposal.forRegisters.push(field);
        }
      }
    }
    if(!unresolvedOutput) {
      proposal.skip = true;
      return proposal;
    }

    // If any of our args aren't resolved yet, we can't compute results either.
    // @NOTE: This'll need to be touched up when we add optional support if they
    //   co-inhabit the args object.
    for(let input of this.argNames) {
      if(resolved[input] === undefined) {
        proposal.skip = true;
        return proposal;
      }
    }

    // Similarly, if we're variadic we need to check that all of our
    // variadic inputs bound to registers are resolved too.
    // @NOTE: We really need to bend over backwards at the moment to
    //   convince TS to check a static member of the current class...
    if((this.constructor as (typeof FunctionConstraint)).variadic) {
      let resolvedRest = this.resolveRest(prefix);
      for(let field of resolvedRest) {
        if(field === undefined) {
          proposal.skip = true;
          return proposal;
        }
      }
    }

    // Otherwise, we're ready to propose.
    proposal.skip = false;

    if(this.estimate) {
      // If the function provides a cardinality estimator, invoke that.
      proposal.cardinality = this.estimate(index, prefix, transaction, round);

    } else {
      // Otherwise, we'll just return 1 for now, since computing a
      // function is almost always cheaper than a scan.
      // @NOTE: If this is an issue, we can just behave like scans and
      //   compute ourselves here, caching the results.
      proposal.cardinality = 1;
    }

    return proposal;
  }

  /**
   * Pack the resolved register values for the functions argument
   * fields into an array.
   */
  packInputs(prefix:ID[]) {
    let resolved = this.resolve(prefix);
    let inputs = this.applyInputs;
    let argIx = 0;
    for(let argName of this.argNames) {
      // If we're asked to resolve the propoal we know that we've
      // proposed, and we'll only propose if these are resolved.
      inputs[argIx] = GlobalInterner.reverse(resolved[argName]!);
      argIx++;
    }

    // If we're variadic, we also need to pack our var-args up and
    // attach them as the last argument.
    if((this.constructor as (typeof FunctionConstraint)).variadic) {
      let resolvedRest = this.resolveRest(prefix);
      let restInputs = this.applyRestInputs;
      restInputs.length = 0;
      let ix = 0;
      for(let value of resolvedRest) {
        if(value !== undefined) {
          restInputs[ix] = GlobalInterner.reverse(value);
        }
        ix++;
      }

      inputs[argIx] = restInputs;
    }
    return inputs;
  }

  unpackOutputs(outputs:undefined|RawValue[]) {
    if(!outputs) return;
    for(let ix = 0; ix < outputs.length; ix++) {
      outputs[ix] = GlobalInterner.arenaIntern("functionOutput", outputs[ix]);
    }
    return outputs as ID[];
  }

  resolveProposal(index:Index, prefix:ID[], proposal:Proposal, transaction:number, round:number, results:any[]):ID[][] {
    // First we build the args array to provide the apply function.
    let inputs = this.packInputs(prefix);

    // Then we actually apply it and then unpack the outputs.
    // @FIXME: We don't have any intelligent support for not computing unnecessary returns atm.
    // @FIXME: We only support single-return atm.
    let outputs = this.unpackOutputs(this.apply.apply(this, inputs));
    if(!outputs) return results;

    // Finally, if we had results, we create the result prefixes and pass them along.
    let result = createArray("functionResult") as ID[];

    let ix = 0;
    for(let returnName of this.returnNames) {
      let field = this.fields[returnName];
      if(isRegister(field) && !prefix[field.offset]) {
        result[ix] = outputs[ix];
      }
      ix++;
    }
    results.push(result);

    return results;
  }

  accept(index:Index, prefix:ID[], transaction:number, round:number, solvingFor:Register[]):boolean {
    // If none of the registers we're solving for intersect our inputs
    // or outputs, we're not relevant to the solution.
    let isRelevant = false;
    for(let register of solvingFor) {
      if(this.registerLookup[register.offset]) {
        isRelevant = true;
        break;
      }
    }
    if(!isRelevant) return true;

    // If we're missing a field, we can't verify our output yet so we preliminarily accept.
    for(let fieldName of this.fieldNames) {
      let field = this.fields[fieldName];
      if(isRegister(field) && prefix[field.offset] === undefined) return true;
    }

    // First we build the args array to provide the apply function.
    let inputs = this.packInputs(prefix);

    // Then we actually apply it and then unpack the outputs.
    // @FIXME: We don't have any intelligent support for not computing unnecessary returns atm.
    // @FIXME: We only support single-return atm.
    let outputs = this.unpackOutputs(this.apply.apply(this, inputs));
    if(!outputs) {
      return false;
    }

    // Finally, we make sure every return register matches up with our outputs.
    // @NOTE: If we just use solvingFor then we don't know the offsets into the outputs array,
    // so we check everything...
    let ix = 0;
    for(let returnName of this.returnNames) {
      let field = this.fields[returnName];
      if(isRegister(field) && prefix[field.offset]) {
        if(prefix[field.offset] !== outputs[ix]) {
          return false;
        }
      }
      ix++;
    }

    return true;
  }

  acceptInput(index:Index, input:Change, prefix:ID[], transaction:number, round:number):boolean {
    return this.accept(index, prefix, transaction, round, this.registers);
  }

  getDiffs(index:Index, prefix:ID[]):NTRCArray {
    return [];
  }
}

interface FunctionSetup {
  name:string,
  variadic?: boolean,
  args:{[argName:string]: string},
  returns:{[argName:string]: string},
  apply:(... things: any[]) => undefined|(number|string)[],
  estimate?:(index:Index, prefix:ID[], transaction:number, round:number) => number
}

function makeFunction({name, variadic = false, args, returns, apply, estimate}:FunctionSetup) {
  class NewFunctionConstraint extends FunctionConstraint {
    static variadic = variadic;
    static filter = Object.keys(returns).length === 0;
    name = name;
    args = args;
    returns = returns;
    argNames = Object.keys(args);
    returnNames = Object.keys(returns);
    apply = apply;
  }
  FunctionConstraint.register(name, NewFunctionConstraint);
}


makeFunction({
  name: "compare/>",
  args: {a: "number", b: "number"},
  returns: {},
  apply: (a:number, b:number) => {
    return (a > b) ? [] : undefined;
  }
});

makeFunction({
  name: "compare/==",
  args: {a: "number", b: "number"},
  returns: {},
  apply: (a:number, b:number) => {
    return (a === b) ? [] : undefined;
  }
});

makeFunction({
  name: "math/+",
  args: {a: "number", b: "number"},
  returns: {result: "number"},
  apply: (a:number, b:number) => {
    return [a + b];
  }
});

makeFunction({
  name: "eve/internal/gen-id",
  args: {},
  variadic: true,
  returns: {result: "string"},
  apply: (values:RawValue[]) => {
    // @FIXME: This is going to be busted in subtle cases.
    //   If a record exists with a "1" and 1 value for the same
    //   attribute, they'll collapse for gen-id, but won't join
    //   elsewhere.  This means aggregate cardinality will disagree with
    //   action node cardinality.
    return [values.join("|")];
  }
});

makeFunction({
  name: "eve/internal/concat",
  args: {},
  variadic: true,
  returns: {result: "string"},
  apply: (values:RawValue[]) => {
    return [values.join("")];
  }
});

//------------------------------------------------------------------------
// Proposal
//------------------------------------------------------------------------

export interface Proposal {
  cardinality:number,
  forFields:Iterator<EAVNField>,
  forRegisters:Iterator<Register>,
  proposer:Constraint,
  skip?:boolean,
  info?:any,
}

//------------------------------------------------------------------------
// Registers
//------------------------------------------------------------------------

/**
 * A register is just a numerical offset into the solved prefix.
 * We can't make this a type alias because we wouldn't be able to
 * tell the difference between static numbers and registers in scans.
 */

export class Register {
  constructor(public offset:number) {}
}

export function isRegister(x: any): x is Register {
  return x && x.constructor === Register;
}

/** The ignore register is a sentinel value for ScanFields that tell the scan to completely ignore that field. */
export var IGNORE_REG = null;
type IgnoreRegister = typeof IGNORE_REG;

/** A scan field may contain a register, a static interned value, or the IGNORE_REG sentinel value. */
type ScanField = Register|ID|IgnoreRegister;
/** A resolved value is a scan field that, if it contained a register, now contains the register's resolved value. */
export type ResolvedValue = ID|undefined|IgnoreRegister;

type ResolvedEAVN = {e:ResolvedValue, a:ResolvedValue, v:ResolvedValue, n:ResolvedValue};


//------------------------------------------------------------------------
// Nodes
//------------------------------------------------------------------------

/**
 * Base class for nodes, the building blocks of blocks.
 */
export interface Node {
  /**
   * Evaluate the node in the context of the currently solved prefix,
   * returning a set of valid prefixes to continue the query as
   * results.
   */
  exec(index:Index, input:Change, prefix:ID[], transaction:number, round:number, results:Iterator<ID[]>, changes:Transaction):boolean;
}

/**
 * The JoinNode implements generic join across multiple constraints.
 * Since our system is incremental, we need to do something slightly
 * fancier than we did in the previous runtime.  For each new change
 * that enters the system, we ask each of our constraints whether they
 * are capable of producing a new result. In the case where a single
 * constraint can, we presolve that constraint and then run the rest
 * normally, limited to only producing results that match the first
 * constraint. However, if multiple constraints might apply the input,
 * we need to run for each *combination* of heads. E.g.:
 *
 * Given a join node with constraints [A, B, C, and D], where A and D
 * can both apply the input, we must combine the results of the
 * following computations to get the full result set:
 *
 * Apply {A} -> Do {B, C, D}
 * Apply {A, D} -> Do {B, C}
 * Apply {D} -> Do {A, B, C}
 *
 * We calculate this using the power set in exec.
 *
 * We then apply each of these combinations by running a genericJoin
 * over the remaining unresolved registers.  We ask each un-applied
 * constraint to propose a register to be solved. If a constraint is
 * capable of resolving one, it returns the set of registers it can
 * resolve and an estimate of the result set's cardinality. Generic
 * Join chooses the cheapest proposal, which the winning constraint
 * then fully computes (or retrieves from cache and returns). Next it
 * asks each other constraint to accept or reject the proposal. If the
 * constraint doesn't apply to the solved registers, it accepts.  If
 * the solution contains results that match the output of the
 * constraint, it also accepts. Otherwise, it must reject the solution
 * and that particular run yields no results.
 */

export class JoinNode implements Node {
  registerLength = 0;
  registerLookup:boolean[];
  registerArrays:Register[][];
  proposedResultsArrays:ID[][];
  emptyProposal:Proposal = {cardinality: Infinity, forFields: new Iterator<EAVNField>(), forRegisters: new Iterator<Register>(), skip: true, proposer: {} as Constraint};
  inputCount:Multiplicity;
  protected affectedConstraints = new Iterator<Constraint>();

  constructor(public constraints:Constraint[]) {
    // We need to find all the registers contained in our scans so that
    // we know how many rounds of Generic Join we need to do.
    let registerLength = 0;
    let registerLookup = [];
    let registers = createArray() as Register[][];
    let proposedResultsArrays = createArray() as ID[][];
    for(let constraint of constraints) {
      constraint.setup();
      for(let register of constraint.getRegisters()) {
        if(!registerLookup[register.offset]) {
          registers.push(createArray() as Register[]);
          proposedResultsArrays.push(createArray() as ID[]);
          registerLookup[register.offset] = true;
          registerLength++;
        }
      }
    }
    this.registerLookup = registerLookup;
    this.registerArrays = registers;
    this.registerLength = registerLength;
    this.proposedResultsArrays = proposedResultsArrays;
  }

  findAffectedConstraints(input:Change, prefix:ID[]):Iterator<Constraint> {
    // @TODO: Hoist me out.
    let affectedConstraints = this.affectedConstraints;
    affectedConstraints.clear();
    for(let ix = 0, len = this.constraints.length; ix < len; ix++) {
      let constraint = this.constraints[ix];
      let result = constraint.applyInput(input, prefix);

      if(result !== ApplyInputState.none) {
        affectedConstraints.push(constraint);
      }
    }

    return affectedConstraints;
  }

  applyCombination(index:Index, input:Change, prefix:ID[], transaction:number, round:number, results:Iterator<ID[]>) {
<<<<<<< HEAD
    debug("        Join combo:", prefix.slice());
=======
    debug("       GJ combo:", printPrefix(prefix), prefix);
>>>>>>> 2ea857b9
    let countOfSolved = 0;
    for(let ix = 0; ix < this.registerLookup.length; ix++) {
      if(!this.registerLookup[ix]) continue;
      if(prefix[ix] !== undefined) countOfSolved++;
    }
    let remainingToSolve = this.registerLength - countOfSolved;
    let valid = this.presolveCheck(index, input, prefix, transaction, round);
    if(!valid) {
      // do nothing
      return false;

    } else if(!remainingToSolve) {
      // if it is valid and there's nothing left to solve, then we've found
      // a full result and we should just continue
      prefix[prefix.length - 2] = round;
      prefix[prefix.length - 1] = input.count;
      results.push(copyArray(prefix, "results"));
      prefix[prefix.length - 2] = undefined as any;
      prefix[prefix.length - 1] = undefined as any;
      return true;

    } else {
      // For each node, find the new results that match the prefix.
      this.genericJoin(index, prefix, transaction, round, results, remainingToSolve);
      return true;
    }
  }

  unapplyConstraint(constraint:Constraint, prefix:ID[]) {
    for(let register of constraint.getRegisters()) {
      prefix[register.offset] = undefined as any;
    }
  }

  presolveCheck(index:Index, input:Change, prefix:ID[], transaction:number, round:number):boolean {
    let {constraints} = this;

    for(let constraint of constraints) {
      let valid = constraint.acceptInput(index, input, prefix, transaction, round);
      if(!valid) {
        return false;
      }
    }

    return true;
  }

  computeMultiplicities(results:Iterator<ID[]>, prefix:ID[], currentRound:number, diffs: NTRCArray[], diffIndex:number = -1) {
    if(diffIndex === -1) {
      prefix[prefix.length - 2] = currentRound;
      prefix[prefix.length - 1] = this.inputCount;
      this.computeMultiplicities(results, prefix, currentRound, diffs, diffIndex + 1);
      prefix[prefix.length - 2] = undefined as any;
      prefix[prefix.length - 1] = undefined as any;
    } else if(diffIndex === diffs.length) {
      results.push(copyArray(prefix, "gjResultsArray"));
    } else {
      let ntrcs = diffs[diffIndex];
      let roundToMultiplicity:{[round:number]: number} = {};
      for(let ix = 0; ix < ntrcs.length; ix += 4) {
        // n = ix, t = ix + 1, r = ix + 2, c = ix + 3
        let round = ntrcs[ix + 2];
        let count = ntrcs[ix + 3];
        let v = roundToMultiplicity[round] || 0;
        roundToMultiplicity[round] = v + count;
      }
      for(let roundString in roundToMultiplicity) {
        let round = +roundString;
        let count = roundToMultiplicity[round];
        if(count === 0) continue;
        let startingRound = prefix[prefix.length - 2];
        let startingMultiplicity = prefix[prefix.length - 1];
        prefix[prefix.length - 2] = Math.max(startingRound, round);
        prefix[prefix.length - 1] = startingMultiplicity * count;
        this.computeMultiplicities(results, prefix, currentRound, diffs, diffIndex + 1);
        prefix[prefix.length - 2] = startingRound;
        prefix[prefix.length - 1] = startingMultiplicity;
      }
    }
    return results;
  }

  genericJoin(index:Index, prefix:ID[], transaction:number, round:number, results:Iterator<ID[]>, roundIx:number = this.registerLength):Iterator<ID[]> {
    let {constraints, emptyProposal} = this;
    let proposedResults = this.proposedResultsArrays[roundIx - 1];
    let forRegisters:Register[] = this.registerArrays[roundIx - 1];
    proposedResults.length = 0;

    let bestProposal:Proposal = emptyProposal;

    for(let constraint of constraints) {
      let current = constraint.propose(index, prefix, transaction, round, proposedResults);
      if(!current.skip && current.cardinality === 0) {
        return results;
      } else if(current.cardinality < bestProposal.cardinality && !current.skip) {
        bestProposal = current;
      }
    }

    if(bestProposal.skip) {
      return results;
    }


    let {proposer} = bestProposal;
    // We have to copy here because we need to keep a reference to this even if later
    // rounds might overwrite the proposal
    moveArray(bestProposal.forRegisters.array, forRegisters);
    let resolved:any[] = proposer.resolveProposal(index, prefix, bestProposal, transaction, round, proposedResults);
    if(resolved[0].constructor === Array) {
      resultLoop: for(let result of resolved) {
        let ix = 0;
        for(let register of forRegisters) {
          prefix[register.offset] = result[ix];
          ix++;
        }
        for(let constraint of constraints) {
          if(constraint === proposer) continue;
          if(!constraint.accept(index, prefix, transaction, round, forRegisters)) {
            continue resultLoop;
          }
        }
        if(roundIx === 1) {
          let diffs = [];
          for(let constraint of constraints) {
            if(constraint.isInput || constraint instanceof FunctionConstraint) continue;
            diffs.push(constraint.getDiffs(index, prefix));
          }
          this.computeMultiplicities(results, prefix, round, diffs);
        } else {
          this.genericJoin(index, prefix, transaction, round, results, roundIx - 1);
        }
      }
    } else {
      let register = forRegisters[0];
      resultLoop: for(let result of resolved) {
        prefix[register.offset] = result as ID;
        for(let constraint of constraints) {
          if(constraint === proposer) continue;
          if(!constraint.accept(index, prefix, transaction, round, forRegisters)) {
            continue resultLoop;
          }
        }
        if(roundIx === 1) {
          let diffs = [];
          for(let constraint of constraints) {
            if(constraint.isInput || constraint instanceof FunctionConstraint) continue;
            diffs.push(constraint.getDiffs(index, prefix));
          }
          this.computeMultiplicities(results, prefix, round, diffs);
        } else {
          this.genericJoin(index, prefix, transaction, round, results, roundIx - 1);
        }
      }
    }
    for(let register of forRegisters) {
      // @NOTE: marking this as any is spoopy at best, but since we should never
      // iterate over the prefix, but instead use it almost like a hash, this
      // should be fine.
      prefix[register.offset] = undefined as any;
    }

    return results;
  }

  exec(index:Index, input:Change, prefix:ID[], transaction:number, round:number, results:Iterator<ID[]>):boolean {
    this.inputCount = input.count;
    let didSomething = false;
    let affectedConstraints = this.findAffectedConstraints(input, prefix);

    // @FIXME: This is frivolously wasteful.
    for(let constraintIxz = 0; constraintIxz < affectedConstraints.length; constraintIxz++) {
      let constraint = affectedConstraints.array[constraintIxz];
      this.unapplyConstraint(constraint, prefix);
    }

    let combinationCount = Math.pow(2, affectedConstraints.length);
    for(let comboIx = combinationCount - 1; comboIx > 0; comboIx--) {
      //console.log("  Combo:", comboIx);

      let constraint;
      affectedConstraints.reset();
      while((constraint = affectedConstraints.next()) !== undefined) {
        this.unapplyConstraint(constraint, prefix);
      }

      let shouldApply = true;

      for(let constraintIx = 0; constraintIx < affectedConstraints.length; constraintIx++) {
        let mask = 1 << constraintIx;
        let isIncluded = (comboIx & mask) !== 0;
        let constraint = affectedConstraints.array[constraintIx];
        constraint.isInput = isIncluded;

        if(isIncluded) {
          let valid = constraint.applyInput(input, prefix);
          // If any member of the input constraints fails, this whole combination is doomed.
          if(valid === ApplyInputState.fail) {
            shouldApply = false;
            break;
          }
          //console.log("    " + printConstraint(constraint));
        }
      }

      //console.log("    ", printPrefix(prefix));
      if(shouldApply) {
        didSomething = this.applyCombination(index, input, prefix, transaction, round, results) || didSomething;
      }
    }

    affectedConstraints.reset();
    let constraint;
    while((constraint = affectedConstraints.next()) !== undefined) {
      constraint.isInput = false;
    }

    return didSomething;
  }

}

export class DownstreamJoinNode extends JoinNode {
  exec(index:Index, input:Change, prefix:ID[], transaction:number, round:number, results:Iterator<ID[]>):boolean {
    this.inputCount = prefix[prefix.length - 1];
    return this.applyCombination(index, input, prefix, transaction, round, results);
  }
}

export class InsertNode implements Node {
  intermediates:{[key:string]: number|undefined} = {};

  constructor(public e:ID|Register,
              public a:ID|Register,
              public v:ID|Register,
              public n:ID|Register) {}

  protected resolved:ResolvedEAVN = {e: undefined, a: undefined, v:undefined, n: undefined};

  resolve = Scan.prototype.resolve;

  key(e:ResolvedValue, a:ResolvedValue, v:ResolvedValue, round:number) {
    return `${e}|${a}|${v}|${round}`;
  }

  exec(index:Index, input:Change, prefix:ID[], transactionId:number, round:number, results:Iterator<ID[]>, transaction:Transaction):boolean {
    let {e,a,v,n} = this.resolve(prefix);

    // @FIXME: This is pretty wasteful to copy one by one here.
    results!.push(prefix);

    if(e === undefined || a === undefined || v === undefined || n === undefined) {
      return false;
    }

    let prefixRound = prefix[prefix.length - 2];
    let prefixCount = prefix[prefix.length - 1];

    let key = this.key(e, a, v, prefixRound + 1);
    let prevCount = this.intermediates[key] || 0;
    let newCount = prevCount + prefixCount;
    this.intermediates[key] = newCount;

    let delta = 0;
    if(prevCount > 0 && newCount <= 0) delta = -1;
    if(prevCount <= 0 && newCount > 0) delta = 1;

    debug("         ?? <-", e, a, v, prefixRound + 1, {prevCount, newCount, delta})

    if(delta) {
      // @TODO: when we do removes, we could say that if the result is a remove, we want to
      // dereference these ids instead of referencing them. This would allow us to clean up
      // the interned space based on what's "in" the indexes. The only problem is that if you
      // held on to a change, the IDs of that change may no longer be in the interner, or worse
      // they may have been reassigned to something else. For now, we'll just say that once something
      // is in the index, it never goes away.
      GlobalInterner.reference(e!);
      GlobalInterner.reference(a!);
      GlobalInterner.reference(v!);
      GlobalInterner.reference(n!);
      let change = new Change(e!, a!, v!, n!, transactionId, prefixRound + 1, prefixCount);
      this.output(transaction, change);
    }

    return true;
  }

  output(transaction:Transaction, change:Change) {
    transaction.output(change);
  }
}

export class WatchNode extends InsertNode {
  key(e:ResolvedValue, a:ResolvedValue, v:ResolvedValue) {
    return `${e}|${a}|${v}`;
  }

  output(transaction:Transaction, change:Change) {
    transaction.export(change);
  }
}

//------------------------------------------------------------------------------
// BinaryFlow
//------------------------------------------------------------------------------

type KeyFunction = (prefix:ID[]) => string;

class IntermediateIndex {
  static CreateKeyFunction(registers:Register[]):KeyFunction {
    let items = registers.map((reg) => {
      return `prefix[${reg.offset}]`;
    })
    let code = `
      return ${items.join(' + "|" + ')};
      `;
    return new Function("prefix", code) as KeyFunction;
  }

  index:{[key:string]: ID[][]} = {};

  // @TODO: we should probably consider compacting these times as they're
  // added
  insert(key:string, prefix:ID[]) {
    let found = this.index[key];
    if(!found) found = this.index[key] = createArray("IntermediateIndexDiffs");
    found.push(prefix);
  }

  get(key:string) {
    return this.index[key];
  }
}

abstract class BinaryFlow implements Node {
  leftResults = new Iterator<ID[]>();
  rightResults = new Iterator<ID[]>();

  constructor(public left:Node, public right:Node) { }

  exec(index:Index, input:Change, prefix:ID[], transaction:number, round:number, results:Iterator<ID[]>, changes:Transaction):boolean {
    let {left, right, leftResults, rightResults} = this;
    leftResults.clear();
    left.exec(index, input, prefix, transaction, round, leftResults, changes);
    rightResults.clear();
    right.exec(index, input, prefix, transaction, round, rightResults, changes);
    let result;
    while((result = leftResults.next()) !== undefined) {
      this.onLeft(index, result, transaction, round, results);
    }
    while((result = rightResults.next()) !== undefined) {
      this.onRight(index, result, transaction, round, results);
    }
    return true;
  }

  abstract onLeft(index:Index, prefix:ID[], transaction:number, round:number, results:Iterator<ID[]>):void;
  abstract onRight(index:Index, prefix:ID[], transaction:number, round:number, results:Iterator<ID[]>):void;
}

export class BinaryJoinRight extends BinaryFlow {
  leftIndex = new IntermediateIndex();
  rightIndex = new IntermediateIndex();
  keyFunc:KeyFunction;

  constructor(public left:Node, public right:Node, public keyRegisters:Register[]) {
    super(left, right);
    this.keyFunc = IntermediateIndex.CreateKeyFunction(keyRegisters);
  }

  onLeft(index:Index, prefix:ID[], transaction:number, round:number, results:Iterator<ID[]>):void {
    let key = this.keyFunc(prefix);
    let count = prefix[prefix.length - 1];
    this.leftIndex.insert(key, prefix);
    let diffs = this.rightIndex.get(key)
    debug("       left", key, printPrefix(prefix), diffs);
    if(!diffs) return;
    for(let rightPrefix of diffs) {
      let rightRound = rightPrefix[rightPrefix.length - 2];
      let rightCount = rightPrefix[rightPrefix.length - 1];
      let upperBound = Math.max(round, rightRound);
      let result = copyArray(rightPrefix, "BinaryJoinResult");
      result[result.length - 2] = upperBound;
      result[result.length - 1] = count * rightCount;
      results.push(result);
    }
  }

  onRight(index:Index, prefix:ID[], transaction:number, round:number, results:Iterator<ID[]>):void {
    let key = this.keyFunc(prefix);
    let count = prefix[prefix.length - 1];
    this.rightIndex.insert(key, prefix);
    let diffs = this.leftIndex.get(key)
    debug("       right", key, printPrefix(prefix), diffs);
    if(!diffs) return;
    for(let leftPrefix of diffs) {
      let leftRound = leftPrefix[leftPrefix.length - 2];
      let leftCount = leftPrefix[leftPrefix.length - 1];
      let upperBound = Math.max(round, leftRound);
      let result = copyArray(prefix, "BinaryJoinResult");
      result[result.length - 2] = upperBound;
      result[result.length - 1] = count * leftCount;
      results.push(result);
      debug("               -> ", printPrefix(result));
    }
  }
}

export class AntiJoin extends BinaryFlow {
  leftIndex = new IntermediateIndex();
  rightIndex = new IntermediateIndex();
  keyFunc:KeyFunction;

  constructor(public left:Node, public right:Node, public keyRegisters:Register[]) {
    super(left, right);
    this.keyFunc = IntermediateIndex.CreateKeyFunction(keyRegisters);
  }

  exec(index:Index, input:Change, prefix:ID[], transaction:number, round:number, results:Iterator<ID[]>, changes:Transaction):boolean {
    debug("            antijoin:")
    return super.exec(index,input,prefix,transaction,round,results,changes);
  }

  onLeft(index:Index, prefix:ID[], transaction:number, round:number, results:Iterator<ID[]>):void {
    let key = this.keyFunc(prefix);
    let count = prefix[prefix.length - 1];
    this.leftIndex.insert(key, prefix);
    let diffs = this.rightIndex.get(key)
    debug("                left:", key, count, diffs)
    if(!diffs || !diffs.length) {
      debug("                    ->", key, count, diffs)
      return results.push(prefix);
    }
  }

  onRight(index:Index, prefix:ID[], transaction:number, round:number, results:Iterator<ID[]>):void {
    let key = this.keyFunc(prefix);
    let count = prefix[prefix.length - 1];
    this.rightIndex.insert(key, prefix);
    let diffs = this.leftIndex.get(key)
    debug("                right:", key, count, diffs)
    if(!diffs) return;
    for(let leftPrefix of diffs) {
      let leftRound = leftPrefix[leftPrefix.length - 2];
      let leftCount = leftPrefix[leftPrefix.length - 1];
      let upperBound = Math.max(round, leftRound);
      let result = copyArray(leftPrefix, "AntiJoinResult");
      result[result.length - 2] = upperBound;
      result[result.length - 1] = count * leftCount * -1;
      results.push(result);
      debug("                    ->", key, count, leftCount, result[result.length - 1])
    }
  }
}

export class AntiJoinPresovledRight extends AntiJoin {
  exec(index:Index, input:Change, prefix:ID[], transaction:number, round:number, results:Iterator<ID[]>, changes:Transaction):boolean {
    let {left, right, leftResults, rightResults} = this;
    leftResults.clear();
    left.exec(index, input, prefix, transaction, round, leftResults, changes);
    rightResults.reset();
    let result;
    while((result = leftResults.next()) !== undefined) {
      this.onLeft(index, result, transaction, round, results);
    }
    while((result = rightResults.next()) !== undefined) {
      this.onRight(index, result, transaction, round, results);
    }
    return true;
  }
}

export class UnionFlow implements Node {
  constructor(public branches:Node[], public registers:Register[]) { }

  exec(index:Index, input:Change, prefix:ID[], transaction:number, round:number, results:Iterator<ID[]>, changes:Transaction):boolean {
    for(let node of this.branches) {
      node.exec(index, input, prefix, transaction, round, results, changes);
    }
    return true;
  }
}

export class ChooseFlow implements Node {
  branches:Node[] = [];
  branchResults:Iterator<ID[]>[] = [];

  constructor(initialBranches:Node[], public registers:Register[]) {
    let {branches, branchResults} = this;
    let prev:Node|undefined;
    for(let branch of initialBranches) {
      if(prev) {
        branches.push(new AntiJoinPresovledRight(branch, prev, registers));
      } else {
        branches.push(branch);
      }
      branchResults.push(new Iterator<ID[]>());
      prev = branch;
    }
  }

  exec(index:Index, input:Change, prefix:ID[], transaction:number, round:number, results:Iterator<ID[]>, changes:Transaction):boolean {
    let {branchResults, branches} = this;
    let prev:Iterator<ID[]>|undefined;
    let ix = 0;
    for(let node of branches) {
      if(prev) {
        (node as AntiJoinPresovledRight).rightResults = prev;
      }
      let branchResult = branchResults[ix];
      branchResult.clear();
      node.exec(index, input, prefix, transaction, round, branchResult, changes);
      let result;
      while((result = branchResult.next()) !== undefined) {
        results.push(result);
      }
      prev = branchResult;
      ix++;
    }
    return true;
  }
}

//------------------------------------------------------------------------------
// Block
//------------------------------------------------------------------------------

export class Block {
  constructor(public name:string, public nodes:Node[], public totalRegisters:number) {}

  // We're going to essentially double-buffer the result arrays so we can avoid allocating in the hotpath.
  results = new Iterator<ID[]>();
  initial:ID[] = createArray();
  protected nextResults = new Iterator<ID[]>();

  exec(index:Index, input:Change, transaction:Transaction):boolean {
    let blockState = ApplyInputState.none;
    this.results.clear();
    this.results.push(this.initial);
    for(let ix = 0; ix < this.totalRegisters + 2; ix++) {
      this.initial[ix] = undefined as any;
    }
    this.nextResults.clear();
    let prefix;
    // We populate the prefix with values from the input change so we only derive the
    // results affected by it.
    for(let node of this.nodes) {
      while((prefix = this.results.next()) !== undefined) {
        let valid = node.exec(index, input, prefix, transaction.transaction, transaction.round, this.nextResults, transaction);
        if(!valid) {
          return false;
        }
      }
      let tmp = this.results;
      this.results = this.nextResults;
      this.nextResults = tmp;
      // @NOTE: We don't really want to shrink this array probably.
      this.nextResults.clear();
    }

    return true;
  }
}

//------------------------------------------------------------------------------
// Transaction
//------------------------------------------------------------------------------

export class Transaction {
  round = 0;
  protected roundChanges:Change[][] = [];
  protected exportedChanges:Change[] = [];
  constructor(public transaction:number, public blocks:Block[], public changes:Change[], protected exportHandler?:ExportHandler) {}

  output(change:Change) {
    debug("          <-", change.toString())
    let cur = this.roundChanges[change.round] || createArray("roundChangesArray");
    cur.push(change);
    this.roundChanges[change.round] = cur;
  }

  export(change:Change) {
    this.exportedChanges.push(change);
  }

  protected collapseMultiplicity(changes:Change[], results:Change[] /* output */) {
    // We sort the changes to group all the same EAVs together.
    // @FIXME: This sort comparator is flawed. It can't differentiate certain EAVs, e.g.:
    // A: [1, 2, 3]
    // B: [2, 1, 3]
    changes.sort((a,b) => (a.e - b.e) + (a.a - b.a) + (a.v - b.v));
    let changeIx = 0;
    for(let changeIx = 0; changeIx < changes.length; changeIx++) {
      let current = changes[changeIx];

      // Collapse each subsequent matching EAV's multiplicity into the current one's.
      while(changeIx + 1 < changes.length) {
        let next = changes[changeIx + 1];
        if(next.e == current.e && next.a == current.a && next.v == current.v) {
          current.count += next.count;
          changeIx++;
        } else {
          break;
        }
      }
      // console.log("next round change:", current.toString())
      if(current.count !== 0) results.push(current);
    }

    return results;
  }

  exec(index:Index) {
    let {changes, roundChanges} = this;
    let changeIx = 0;
    while(changeIx < changes.length) {
      let change = changes[changeIx];
      this.round = change.round;
      debug("Round:", this.round);

      debug("-> " + change);
      if(index.hasImpact(change)) {
        for(let block of this.blocks) {
          debug("    ", block.name);
          let start = changes.length;
          block.exec(index, change, this);
        }
      }
      debug("");
      index.insert(change);

      changeIx++;
      let next = changes[changeIx];
      let maxRound = roundChanges.length;
      if(!next && this.round < maxRound) {
        for(let ix = this.round + 1; ix < maxRound; ix++) {
          let nextRoundChanges = roundChanges[ix];
          if(nextRoundChanges) {
            let oldLength = changes.length;
            this.collapseMultiplicity(nextRoundChanges, changes);

            // We only want to break to begin the next fixedpoint when we have something new to run.
            if(oldLength < changes.length) break;
          }
        }
      }
    }

    if(this.exportedChanges.length) {
      if(!this.exportHandler) throw new Error("Unable to export changes without export handler.");
      let exports = createArray("exportsArray");
      this.collapseMultiplicity(this.exportedChanges, exports);
      if(exports.length) {
        // console.log("Exporting:");
        // console.log("  " + exports.join("\n  "));
        this.exportHandler(exports);
      }
    }

    // Once the transaction is effectively done, we need to clean up after ourselves. We
    // arena allocated a bunch of IDs related to function call outputs, which we can now
    // safely release.
    GlobalInterner.releaseArena("functionOutput");
  }
}

//------------------------------------------------------------------------------
// Exporter
//------------------------------------------------------------------------------
interface TagMap<V> {[tag:number]: V};
interface EntityMap<V> {[entityId:number]: V};
interface AttributeMap<V> {[attributeId:number]: V};
interface Record {[attribute:string]: RawValue[]};

type ExportHandler = (changes:Change[]) => void;
export type DiffConsumer = (changes:Readonly<RawChange[]>) => void;

const TAG = GlobalInterner.intern("tag");

export class Exporter {
  protected _diffTriggers:TagMap<DiffConsumer[]> = {};
  protected _tags:ID[] = [];

  triggerOnDiffs(tag:ID, handler:DiffConsumer):void {
    if(!this._diffTriggers[tag]) this._diffTriggers[tag] = createArray();
    if(this._diffTriggers[tag].indexOf(handler) === -1) {
      this._diffTriggers[tag].push(handler);
    }
    if(this._tags.indexOf(tag) === -1) {
      this._tags.push(tag);
    }
  }

  handle = (changes:Change[]) => {
    let newByTags:TagMap<ID[]> = {};
    let entityChanges:EntityMap<Change[]> = {};
    for(let change of changes) {
      if(change.a === TAG) {
        if(!newByTags[change.v]) newByTags[change.v] = createArray("exporterNewTags");
        newByTags[change.v].push(change.e);
      }

      if(!entityChanges[change.e]) entityChanges[change.e] = createArray("exporterEntityChanges");
      entityChanges[change.e].push(change);
    }

    // @NOTE: We're leaving a lot of perf on the table right now. It's not a priority atm.
    for(let tag of this._tags) {
      if(!newByTags[tag]) continue;

      let entityIds = newByTags[tag];
      if(this._diffTriggers[tag]) {
        let output:RawChange[] = createArray("exporterOutput");
        for(let entityId of newByTags[tag]) {
          for(let change of entityChanges[entityId]) {
            // We'll omit the tag you're listening to so it doesn't pollute your diffs.
            if(change.a === TAG && change.v === tag) continue;
            output.push(change.reverse());
          }
        }
        for(let trigger of this._diffTriggers[tag]) {
          trigger(output);
        }
      }
    }
  }
}<|MERGE_RESOLUTION|>--- conflicted
+++ resolved
@@ -1046,11 +1046,7 @@
   }
 
   applyCombination(index:Index, input:Change, prefix:ID[], transaction:number, round:number, results:Iterator<ID[]>) {
-<<<<<<< HEAD
     debug("        Join combo:", prefix.slice());
-=======
-    debug("       GJ combo:", printPrefix(prefix), prefix);
->>>>>>> 2ea857b9
     let countOfSolved = 0;
     for(let ix = 0; ix < this.registerLookup.length; ix++) {
       if(!this.registerLookup[ix]) continue;
