//@FIXME: This doesn't currently handle chooses/unions that rely on eachother.

//--------------------------------------------------------------------
// Javascript DSL for writing Eve programs
//--------------------------------------------------------------------

import {RawValue, Change, RawEAV, RawEAVC, Register, isRegister, GlobalInterner, ID, concatArray} from "./runtime";
import * as Runtime from "./runtime";
import * as indexes from "./indexes";
<<<<<<< HEAD
import {Watcher} from "../watchers/watcher";
import "./stdlib";
=======
import {Watcher, Exporter, DiffConsumer, ObjectConsumer, RawRecord} from "../watchers/watcher";
>>>>>>> 3da3103f

const UNASSIGNED = -1;

// There don't seem to be TypeScript definitions for these by default,
// so here we are.
declare var Proxy:new (obj:any, proxy:any) => any;

function isArray<T>(v:any): v is Array<T> {
  return v && v.constructor === Array;
}

//--------------------------------------------------------------------
// Reference
//--------------------------------------------------------------------

type Value = Reference|RawValue;
type ProxyReference = any;

function isRawValue(v:any): v is RawValue {
  return (typeof v === "string" || typeof v === "number");
}

function isReference(v:any): v is Reference {
  return (v instanceof Reference);
}

type Owner = any;

export class Reference {
  static ReferenceID = 0;
  static create(context:ReferenceContext, value?:Owner|RawValue) {
    if(typeof value !== "object") {
      let neue = new Reference(context);
      if(value !== undefined) context.equality(neue, value);
      return neue;
    }
    return new Reference(context, value);
  }

  __ID = Reference.ReferenceID++;

  constructor(public __context:ReferenceContext, public __owner?:Owner) {
    let proxied = this.__proxy();
    __context.register(proxied);
    return proxied;
  }

  add(attribute:Value, value:Value):Reference {
    if(this.__owner instanceof Record) {
      // we only allow you to call add at the root context
      if(this.__context.parent) throw new Error("Add can't be called in a sub-block");
      this.__owner.add(this.__context, attribute, value);
      return this;
    } else {
      throw new Error("Can't call add on a non-record");
    }
  }

  // @TODO: allow free A's and V's here
  remove(attribute:Value, value:Value):Reference {
    if(this.__owner instanceof Record) {
      // we only allow you to call remove at the root context
      if(this.__context.parent) throw new Error("Add can't be called in a sub-block");
      this.__owner.remove(this.__context, attribute, value);
      return this;
    } else {
      throw new Error("Can't call add on a non-record");
    }
  }

  __proxy() {
    return new Proxy(this, {
      get: (obj:any, prop:string) => {
        if(obj[prop] !== undefined) return obj[prop];
        if(typeof prop === "symbol") return () => {
          return "uh oh";
        }

        let active = this.__context.getActive();
        if(!active) {
          return;
        }

        if(!this.__owner) {
          throw new Error("Cannot access a property of a static value");
        }

        return this.__owner.access(this.__context, active, prop);
      },

      set: (obj:any, prop:string, value:any) => {
        if(obj[prop] !== undefined) {
          obj[prop] = value;
          return true;
        }
        throw new Error("Cannot set a value on a reference")
      }
    });
  }
}

//--------------------------------------------------------------------
// ReferenceContext
//--------------------------------------------------------------------

export class ReferenceContext {
  static stack:ReferenceContext[] = [];
  static push(context:ReferenceContext) {
    ReferenceContext.stack.push(context);
  }
  static pop() {
    ReferenceContext.stack.pop();
  }

  flow: LinearFlow;
  references:Reference[] = [];
  equalities:Value[][] = [];
  referenceValues: (Register|RawValue)[] = [];
  totalRegisters = 0;
  maxRegisters = 0;

  constructor(public parent?:ReferenceContext, flow?:LinearFlow) {
    this.flow = flow || new LinearFlow((x:LinearFlow) => []);
  }

  register(ref:Reference) {
    // if this reference is not owned by this context, we have to walk up the context
    // stack and register this for our parents until we find a layer that *does* own it
    // so that it can be considered an input to that context.
    let {parent} = this;
    if(!this.owns(ref) && parent) {
      while(parent && parent !== ref.__context) {
        parent.register(ref);
        parent = parent.parent;
      }
    }
    if(!this.owns(ref) && parent !== ref.__context) {
      console.error("Reference with no owner in the parent stack: ", ref);
      throw new Error("Reference with no owner in the parent stack")
    }

    if(!this.references[ref.__ID]) this.references[ref.__ID] = ref;
    else if(this.references[ref.__ID] !== ref) throw new Error("Different references with the same ID");
  }

  equality(a:Value, b:Value) {
    if(a instanceof Reference) {
      this.register(a);
    }
    if(b instanceof Reference) {
      this.register(b);
    }
    this.equalities.push([a,b]);
  }

  getActive():ReferenceContext {
    return ReferenceContext.stack[ReferenceContext.stack.length - 1];
  }

  owns(ref:Reference) {
    return ref.__context === this;
  }

  getValue(ref:Reference|RawValue, orGenerateRegister?:boolean):Register|RawValue {
    if(isRawValue(ref)) return ref;
    let val = this.referenceValues[ref.__ID];
    if(val === undefined) {
      if(!this.owns(ref) && this.parent) return this.parent.getValue(ref);
      if(orGenerateRegister) {
        val = new Register(UNASSIGNED);
        this.referenceValues[ref.__ID] = val;
      }
    }
    if(val === undefined) throw new Error("Unable to resolve reference: " + ref.__ID);
    return val;
  }

  interned(ref:Reference|RawValue):Register|ID {
    let value = this.getValue(ref);
    if(isRawValue(value)) return GlobalInterner.intern(value);
    return value;
  }

  maybeInterned(ref:Reference|RawValue|undefined):Register|ID|undefined {
    if(ref === undefined) return;
    let value = this.getValue(ref);
    if(isRawValue(value)) return GlobalInterner.intern(value);
    return value;
  }

  selectReference(ref:Reference, ref2:Reference) {
    if(!this.owns(ref) && !this.owns(ref2)) {
      if(ref.__ID < ref2.__ID) return ref2;
      return ref;
    }
    if(!this.owns(ref)) return ref;
    if(!this.owns(ref2)) return ref2;
    if(ref.__ID < ref2.__ID) return ref2;
    return ref;
  }

  unify() {
    let {equalities} = this;
    let values:(Register | RawValue)[] = this.referenceValues;
    let changed = equalities.length > 0;

    let round = 0;
    let maxRound = Math.pow(this.equalities.length + 1, 2);
    for(let ref of this.references) {
      if(!ref) continue;
      this.getValue(ref, true);
    }
    while(changed && round < maxRound) {
      round++;
      changed = false;
      for(let [a, b] of equalities) {
        let aValue = isReference(a) ? this.getValue(a, true) : a;
        let bValue = isReference(b) ? this.getValue(b, true) : b;
        let neueA = aValue;
        let neueB = bValue;

        if(isReference(a) && isReference(b)) {
          if(this.selectReference(a, b) === b) {
            neueA = bValue;
          } else {
            neueB = aValue;
          }
        } else if(isReference(a)) {
          neueA = bValue;
        } else if(isReference(b)) {
          neueB = aValue;
        } else if(a !== b) {
          throw new Error(`Attempting to unify two disparate static values: \`${a}\` and \`${b}\``);
        }

        if(aValue !== neueA) {
          values[(a as Reference).__ID] = neueA;
          changed = true;
        }
        if(bValue !== neueB) {
          values[(b as Reference).__ID] = neueB;
          changed = true;
        }
      }
    }
    if(round >= maxRound) {
      throw new Error("Unable to unify variables. This is almost certainly an implementation error.");
    }
    this.assignRegisters()
  }

  getMoves() {
    let moves = [];
    for(let ref of this.references) {
      if(ref === undefined || this.owns(ref)) continue;
      let local = this.getValue(ref);
      let parent = ref.__context.getValue(ref);
      if(local !== parent) {
        moves.push(new Move(this, ref));
      }
    }
    return moves;
  }

  getInputReferences():Reference[] {
    let refs = [];
    for(let reference of this.references) {
      if(!reference || this.owns(reference)) continue;
      refs.push(reference);
    }
    return refs;
  }

  getInputRegisters():Register[] {
    return this.getInputReferences().map((v) => this.getValue(v)).filter(isRegister) as Register[];
  }

  updateMaxRegisters(maybeMax:number) {
    let parent:ReferenceContext|undefined = this;
    while(parent) {
      parent.maxRegisters = Math.max(parent.maxRegisters, maybeMax);
      parent = parent.parent;
    }
  }

  assignRegisters() {
    let startIx = this.parent ? this.parent.totalRegisters : 0;
    for(let ref of this.references) {
      if(ref === undefined) continue;
      let local = this.getValue(ref);
      if(isRegister(local)) {
        if(local.offset >= startIx) throw new Error("Trying to assign a register that already has a higher offset");
        if(local.offset === UNASSIGNED) {
          local.offset = startIx++;
        }
      }
    }
    this.totalRegisters = startIx;
    this.updateMaxRegisters(startIx);
  }
}

//--------------------------------------------------------------------
// Linear Flow
//--------------------------------------------------------------------

type Node = Record | Insert | Fn | Not | Choose | Union | Aggregate | Lookup | Move;
export type LinearFlowFunction = (self:LinearFlow) => (Value|Value[])
type RecordAttributes = {[key:string]:Value|Value[]}
type FlowRecordArg = string | RecordAttributes

class FlowLevel {
  records:Record[] = [];
  lookups:Lookup[] = [];
  functions:Fn[] = [];
  aggregates:Aggregate[] = [];
  inserts:Insert[] = [];
  nots:Not[] = [];
  chooses:Choose[] = [];
  unions:Union[] = [];
  moves:Move[] = [];

  collect(node:Node) {
    if(node instanceof Insert) {
      this.inserts.push(node);
    } else if(node instanceof Record) {
      this.records.push(node);
    } else if(node instanceof Lookup) {
      this.lookups.push(node);
    } else if(node instanceof Fn) {
      this.functions.push(node);
    } else if(node instanceof Aggregate) {
      this.aggregates.push(node);
    } else if(node instanceof Not) {
      this.nots.push(node);
    } else if(node instanceof Choose) {
      this.chooses.push(node);
    } else if(node instanceof Union) {
      this.unions.push(node);
    } else if(node instanceof Move) {
      this.moves.push(node);
    } else {
      console.error("Don't know how to collect this type of node: ", node);
      throw new Error("Unknown node type sent to collect");
    }
  }

  findReference(node:any) {
    let ref = node.reference();
    let items;
    if(node instanceof Record) {
      items = this.records;
    } else {
      console.error("Don't know how to lookup a: ", node);
      throw new Error("Unknown node type sent to findReference");
    }
    for(let item of items) {
      if(item.reference() === ref) return item;
    }
  }

  toConstraints(injections:Node[]) {
    let items:(Record|Fn|Lookup)[] = [];
    concatArray(items, injections);
    concatArray(items, this.functions);
    concatArray(items, this.records);
    concatArray(items, this.lookups);
    concatArray(items, this.moves);
    return items;
  }

  compile(nodes:Runtime.Node[], injections:Node[], toPass:Node[]):Runtime.Node[] {
    let items = this.toConstraints(injections);
    let constraints:Runtime.Constraint[] = [];
    for(let toCompile of items) {
      let compiled = toCompile.compile();
      for(let item of compiled) {
        constraints.push(item as Runtime.Constraint);
      }
    }

    let join:Runtime.Node;
    if(!nodes.length && constraints.length) {
      join = new Runtime.JoinNode(constraints);
    } else if(constraints.length) {
      join = new Runtime.DownstreamJoinNode(constraints);
    } else if(nodes.length) {
      join = nodes.pop() as Runtime.Node;
    } else {
      throw new Error("Query with zero constraints.")
    }

    // @NOTE: We need to unify all of our sub-blocks along with ourselves
    //        before the root node can allocate registers.
    for(let not of this.nots) {
      // All sub blocks take their parents' items and embed them into
      // the sub block. This is to make sure that the sub only computes the
      // results that might actually join with the parent instead of the possibly
      // very large set of unjoined results. This isn't guaranteed to be optimal
      // and may very well cause us to do more work than necessary. For example if
      // the results of the inner join with many outers, we'll still enumerate the
      // whole set. This *may* be necessary for getting the correct multiplicities
      // anyways, so this is what we're doing.
      let notNodes = not.compile(toPass.concat(items));
      // @TODO: once we have multiple nodes in a not (e.g. aggs, or recursive not/choose/union)
      // this won't be sufficient.
      let notJoinNode = notNodes[0];
      join = new Runtime.AntiJoin(join, notJoinNode, not.getInputRegisters())
    }

    for(let choose of this.chooses) {
      // For why we pass items down, see the comment about not
      let node = choose.compile(toPass.concat(items));
      join = new Runtime.BinaryJoinRight(join, node, choose.getInputRegisters());
    }

    for(let union of this.unions) {
      // For why we pass items down, see the comment about not
      let node = union.compile(toPass.concat(items));
      join = new Runtime.BinaryJoinRight(join, node, union.getInputRegisters());
    }

    for(let aggregate of this.aggregates) {
      let aggregateNode = aggregate.compile();
      join = new Runtime.MergeAggregateFlow(join, aggregateNode, aggregate.getInputRegisters(), aggregate.getOutputRegisters());
    }

    nodes.push(join)
    return nodes;
  }

  split():FlowLevel[] {
    let maxLevel = 0;
    // if a register can be filled from the database, it doesn't need to be up-leveled,
    // since we always have a value for it from the beginning. Let's find all of those
    // registers so we can ignore them in our functions
    let databaseSupported = concatArray([], this.records);
    concatArray(databaseSupported, this.lookups);
    let supported:boolean[] = [];
    for(let item of this.records) {
      let registers = item.getRegisters();
      for(let register of registers) {
        supported[register.offset] = true;
      }
    }

    // choose, union, and aggregates can cause us to need multiple levels
    // if there's something that relies on an output from one of those, it
    // has to come in a level after that thing is computed.
    let changed = false;
    let leveledRegisters:{[offset:number]: {level:number, providers:any[]}} = {};
    let providerToLevel:{[id:number]: number} = {};
    let items = concatArray([], this.chooses);
    concatArray(items, this.unions);
    concatArray(items, this.aggregates);
    for(let item of items) {
      for(let result of item.getOutputRegisters()) {
        let offset = result.offset;
        if(!supported[offset]) {
          let found = leveledRegisters[offset];
          if(!found) {
            found = leveledRegisters[offset] = {level: 1, providers: []};
          }
          leveledRegisters[offset].providers.push(item);
          providerToLevel[item.ID] = 1;
          changed = true;
          maxLevel = 1;
        }
      }
    }
    // go through all the functions, nots, chooses, and unions to see if they rely on
    // a register that has been leveled, if so, they need to move to a level after
    // the provider's heighest
    concatArray(items, this.functions);
    concatArray(items, this.nots);
    concatArray(items, this.moves);
    let remaining = items.length;
    while(changed && remaining > -1) {
      changed = false;
      for(let item of items) {
        remaining--;
        if(!item) continue;

        let changedProvider = false;
        let providerLevel = providerToLevel[item.ID] || 0;
        for(let input of item.getInputRegisters()) {
          let inputInfo = leveledRegisters[input.offset];
          if(inputInfo && inputInfo.level > providerLevel) {
            changedProvider = true;
            providerLevel = inputInfo.level + 1;
          }
        }

        if(changedProvider) {
          providerToLevel[item.ID] = providerLevel;
          // level my outputs
          for(let output of item.getOutputRegisters()) {
            if(supported[output.offset]) continue;
            let outputInfo = leveledRegisters[output.offset];
            if(!outputInfo) {
              outputInfo = leveledRegisters[output.offset] = {level:0, providers:[]};
            }
            if(outputInfo.providers.indexOf(item) === -1) {
              outputInfo.providers.push(item);
            }
            if(outputInfo.level < providerLevel) {
              outputInfo.level = providerLevel;
            }
          }
          maxLevel = Math.max(maxLevel, providerLevel);
          changed = true;
        }
      }
    }

    if(remaining === -1) {
      // we couldn't stratify
      throw new Error("Unstratifiable program: cyclic dependency");
    }

    // now we put all our children into a series of objects that
    // represent each level
    let levels:FlowLevel[] = [];
    for(let ix = 0; ix <= maxLevel; ix++) {
      levels[ix] = new FlowLevel();
    }

    // all database scans are at the first level
    for(let record of this.records) {
      levels[0].records.push(record);
    }
    for(let lookup of this.lookups) {
      levels[0].lookups.push(lookup);
    }

    // functions/nots/chooses/unions can all be in different levels
    for(let not of this.nots) {
      let level = providerToLevel[not.ID] || 0;
      levels[level].nots.push(not);
    }

    for(let func of this.functions) {
      if(!func) continue;
      let level = providerToLevel[func.ID] || 0;
      levels[level].functions.push(func);
    }

    for(let choose of this.chooses) {
      let level = providerToLevel[choose.ID] || 0;
      levels[level].chooses.push(choose);
    }

    for(let union of this.unions) {
      let level = providerToLevel[union.ID] || 0;
      levels[level].unions.push(union);
    }

    for(let aggregate of this.aggregates) {
      let level = providerToLevel[aggregate.ID] || 0;
      levels[level].aggregates.push(aggregate);
    }

    for(let move of this.moves) {
      let level = providerToLevel[move.ID] || 0;
      levels[level].moves.push(move);
    }

    return levels;
  }
}

class DSLBase {
  static CurrentID = 0;
  ID = DSLBase.CurrentID++;
}

class LinearFlow extends DSLBase {
  context:ReferenceContext;
  collector:FlowLevel = new FlowLevel();
  levels:FlowLevel[] = [];
  results:Value[];
  parent:LinearFlow|undefined;

  constructor(func:LinearFlowFunction, parent?:LinearFlow) {
    super();
    let parentContext = parent ? parent.context : undefined;
    this.parent = parent;
    this.createLib();
    this.context = new ReferenceContext(parentContext, this);
    let transformed = func;
    if(!parent) {
      transformed = this.transform(func);
    }
    ReferenceContext.push(this.context);
    let results = transformed(this);
    if(isArray(results)) this.results = results;
    else if(results === undefined) this.results = [];
    else this.results = [results];
    ReferenceContext.pop();
  }

  //------------------------------------------------------------------
  // Create lib
  //------------------------------------------------------------------

  lib: any;
  createLib() {
    let lib:any = {};
    let registered = Runtime.FunctionConstraint.registered;
    for(let name in registered) {
      let parts = name.replace(/\/\//gi, "/slash").split("/").map((v) => v === "slash" ? "/" : v);
      let final = parts.pop();
      let found = lib;
      for(let part of parts) {
        let next = found[part];
        if(!next) next = found[part] = {};
        found = next;
      }
      found[final!] = (...args:any[]) => {
        let fn = new Fn(this.context.getActive(), name, args);
        return fn.reference();
      }

    }
    this.lib = lib;
  }

  //------------------------------------------------------------------
  // Collector interactions
  //------------------------------------------------------------------

  collect(node:Node) {
    this.collector.collect(node);
  }

  findReference(node:Node) {
    this.collector.findReference(node);
  }

  //------------------------------------------------------------------
  // Inputs/outputs
  //------------------------------------------------------------------

  getInputRegisters() {
    return this.context.getInputRegisters();
  }

  //------------------------------------------------------------------
  // End user API
  //------------------------------------------------------------------

  find = (...args:FlowRecordArg[]):ProxyReference => {
    let tags = args;
    let attributes = tags.pop();
    if(typeof attributes === "string") {
      tags.push(attributes);
      attributes = undefined;
    }
    let active = this.context.getActive();
    let record = new Record(active, tags as string[], attributes);
    return record.reference();
  }

  lookup = (record:Value): {attribute:ProxyReference, value:ProxyReference} => {
    let active = this.context.getActive();
    let lookup = new Lookup(active, record);
    return lookup.output();
  }

  record = (...args:FlowRecordArg[]):ProxyReference => {
    let tags = args;
    let attributes = tags.pop();
    if(typeof attributes === "string") {
      tags.push(attributes);
      attributes = undefined;
    }
    let active = this.context.getActive();
    let insert = new Insert(active, tags as string[], attributes);
    return insert.reference();
  }

  not = (func:Function):void => {
    let active = this.context.getActive();
    let not = new Not(func as LinearFlowFunction, active.flow.parent || this);
    return;
  }

  union = (...branches:Function[]):ProxyReference[] => {
    let active = this.context.getActive();
    let union = new Union(active, branches, active.flow.parent || this);
    return union.results.slice();
  }

  choose = (...branches:Function[]):ProxyReference[] => {
    let active = this.context.getActive();
    let choose = new Choose(active, branches, active.flow.parent || this);
    return choose.results.slice();
  }

  gather = (...projection:Reference[]) => {
    let active = this.context.getActive();
    return new AggregateBuilder(active, projection);
  }

  //------------------------------------------------------------------
  // Compile
  //------------------------------------------------------------------

  unify() {
    this.context.unify();
  }

  compile(items:Node[] = []):Runtime.Node[] {
    this.unify();
    let nodes:Runtime.Node[] = [];

    for(let move of this.context.getMoves()) {
      this.collect(move);
    }

    // Split our collector into levels
    let levels = this.collector.split();
    let localItems = items.slice();
    for(let level of levels) {
      nodes = level.compile(nodes, items, localItems);
      concatArray(localItems, level.toConstraints([]));
    }

    // all the inputs end up at the end
    let outputs:Runtime.OutputNode[] = [];
    for(let record of this.collector.inserts) {
      let compiled = record.compile();
      for(let node of compiled) {
        if(node instanceof Runtime.WatchNode) {
          nodes.push(node);
        } else {
          outputs.push(node as any); // @FIXME: types
        }
      }
    }
    if(outputs.length) {
      nodes.push(new Runtime.OutputWrapperNode(outputs));
    }

    this.levels = levels;
    return nodes;
  }

  //------------------------------------------------------------------
  // Function transformation
  //------------------------------------------------------------------

  transform(func:LinearFlowFunction) {
    let functionArgs:string[] = [];
    let code = func.toString();
    // trim the function(...) { from the start and capture the arg names
    code = code.replace(/function\s*\((.*)\)\s*\{/, function(str:string, args:string) {
      functionArgs.push.apply(functionArgs, args.split(",").map((str) => str.trim()));
      return "";
    });
    // trim the final } since we removed the function bit
    code = code.substring(0, code.length - 1);
    code = this.transformCode(code, functionArgs);
    let neueFunc = new Function(functionArgs[0], code) as LinearFlowFunction;
    return neueFunc;
  }

  replaceInfix(strings:string[], functionArgs:string[], code:string, regex:RegExp, prefix?:string, replaceOp?:{[key:string]:string}) {
    let libArg = `${functionArgs[0]}.lib`;
    let hasChanged = true;
    while(hasChanged) {
      hasChanged = false;
      code = code.replace(regex, (str, left, op, right, left2, op2, right2) => {
        hasChanged = true;
        if(left === undefined) {
          left = left2;
          op = op2;
          right = right2;
        }
        left = this.transformCode(left, functionArgs);
        right = this.transformCode(right, functionArgs);
        let finalOp = replaceOp && replaceOp[op] || `${prefix}["${op}"]`;
        strings.push(`${libArg}.${finalOp}(${left}, ${right})`);
        return "____" + (strings.length - 1) + "____";
      })
    }
    return code;
  }

  transformCode(code:string, functionArgs:string[]):string {
    let infixParam = "((?:(?:[a-z0-9_\.]+(?:\\[\".*?\"\\])?)+(?:\\(.*\\))?)|\\(.*\\))";
    let stringPlaceholder = "(____[0-9]+____)";

    let strings:string[] = [];
    code = code.replace(/"(?:[^"\\]|\\.)*"/gi, function(str) {
      strings.push(str);
      return "____" + (strings.length - 1) + "____";
    })

    // "foo" + person.name -> fn.eve.internal.concat("foo", person.name)
    // person.name + "foo" -> fn.eve.internal.concat(person.name, "foo")
    let stringAddition = new RegExp(`(?:${infixParam}\\s*(\\+)\\s*${stringPlaceholder})|(?:${stringPlaceholder}\\s*(\\+)\\s*${infixParam})`,"gi");
    code = this.replaceInfix(strings, functionArgs, code, stringAddition, "", {"+": "eve.internal.concat"});

    // a * b -> fn.math["*"](a, b)
    // a / b -> fn.math["/"](a, b)
    let multiply = new RegExp(`${infixParam}\\s*(\\*|\\/)\\s*${infixParam}`, "gi");
    code = this.replaceInfix(strings, functionArgs, code, multiply, "math");

    // a + b -> fn.math["+"](a, b)
    // a - b -> fn.math["-"](a, b)
    let add = new RegExp(`${infixParam}\\s*(\\+|\\-)\\s*${infixParam}`, "gi");
    code = this.replaceInfix(strings, functionArgs, code, add, "math");

    // a > b -> fn.compare[">"](a, b)
    // for all the (in)equalities: >, >=, <, <=, !=, ==
    let compare = new RegExp(`${infixParam}\\s*(>|>=|<|<=|!=|==)\\s*${infixParam}`, "gi");
    code = this.replaceInfix(strings, functionArgs, code, compare, "compare");

    let changed = true;
    while(changed) {
      changed = false;
      code = code.replace(/____([0-9]+)____/gi, function(str, index:string) {
        let found = strings[parseInt(index)];
        if(found) changed = true;
        return found || str;
      })
    }
    return code;
  }
}

//--------------------------------------------------------------------
// WatchFlow
//--------------------------------------------------------------------

class WatchFlow extends LinearFlow {
  collect(node:Node) {
    if(!(node instanceof Watch) && node instanceof Insert) {
      node = node.toWatch();
      return;
    }
    super.collect(node);
  }
}

//--------------------------------------------------------------------
// CommitFlow
//--------------------------------------------------------------------

class CommitFlow extends LinearFlow {
  collect(node:Node) {
    if(!(node instanceof CommitInsert) && !(node instanceof CommitRemove) && node instanceof Insert) {
      node = node.toCommit();
      return;
    }
    super.collect(node);
  }
}

//--------------------------------------------------------------------
// DSL runtime types
//--------------------------------------------------------------------

//--------------------------------------------------------------------
// Record
//--------------------------------------------------------------------

class Record extends DSLBase {
  attributes:Value[];
  constructor(public context:ReferenceContext, tags:string[] = [], attributes:RecordAttributes = {}, public record?:Reference) {
    super();
    if(!record) {
      this.record = this.createReference();
    }
    let attrs:Value[] = [];
    for(let tag of tags) {
      attrs.push("tag", tag);
    }
    let keys = Object.keys(attributes).sort();
    for(let attr of keys) {
      let value = attributes[attr];
      if(isArray(value)) {
        for(let current of value) {
          if(isReference(value)) context.register(value as Reference);
          attrs.push(attr, current);
        }
      } else {
        if(isReference(value)) context.register(value as Reference);
        attrs.push(attr, value);
      }
    }
    this.attributes = attrs;
    context.flow.collect(this);
  }

  createReference() {
    return Reference.create(this.context, this);
  }

  createSub(context:ReferenceContext, record?:Reference):Record {
    return new Record(context, undefined, undefined, record);
  }

  reference() {
    return this.record!;
  }

  add(context:ReferenceContext, attribute:Value, value:Value) {
    let insert = new Insert(context, [], {}, this.reference());
    insert.add(context, attribute, value);
  }

  remove(context:ReferenceContext, attribute:Value, value:Value) {
    let insert = new Insert(context, [], {}, this.reference());
    insert.remove(context, attribute, value);
  }

  copyToContext(activeContext:ReferenceContext) {
    let found = activeContext.flow.findReference(this);
    if(found) return found;

    let neue = this.createSub(activeContext, this.record);
    activeContext.register(this.record!);
    return neue;
  }

  findAttribute(name:string):Reference|undefined {
    let {attributes} = this;
    for(let ix = 0, len = attributes.length; ix < len; ix += 2) {
      let attrName = attributes[ix];
      let value = attributes[ix + 1];
      if(attrName === name && isReference(value)) return value;
    }
  }

  access(refContext:ReferenceContext, activeContext:ReferenceContext, prop:string) {
    let record:Record = this;
    if(refContext !== activeContext) {
      record = this.copyToContext(activeContext);
    }
    let found = record.findAttribute(prop);
    if(found) return found;

    // we need to add this attribute to us and return that
    let attrRecord = this.createSub(activeContext);
    let attrRef = attrRecord.reference();
    record.attributes.push(prop, attrRef);
    return attrRef;
  }

  getRegisters():Register[] {
    let values:Value[] = [this.record!];
    let {attributes} = this;
    for(let ix = 0, len = attributes.length; ix < len; ix += 2) {
      let a = attributes[ix];
      let v = attributes[ix + 1];
      values.push(a,v);
    }
    return values.map((v) => this.context.getValue(v)).filter(isRegister) as Register[];
  }

  compile():(Runtime.Node|Runtime.Scan)[] {
    let {attributes, context} = this;
    let constraints = [];
    let e = context.interned(this.record!);
    for(let ix = 0, len = attributes.length; ix < len; ix += 2) {
      let a = attributes[ix];
      let v = attributes[ix + 1];
      // @TODO: get a real node id
      let n = "awesome";
      constraints.push(new Runtime.Scan(e, context.interned(a), context.interned(v), Runtime.IGNORE_REG))
    }
    return constraints;
  }
}

//--------------------------------------------------------------------
// Lookup
//--------------------------------------------------------------------

class Lookup extends DSLBase {
  attribute:Reference;
  value:Reference;

  constructor(public context:ReferenceContext, public record:Value) {
    super();
    let attribute = new Record(context);
    let value = new Record(context);
    this.attribute = attribute.reference();
    this.value = value.reference();
    context.flow.collect(this);
  }

  reference():Reference {
    return this.record as Reference;
  }

  output() {
    return {attribute: this.attribute, value: this.value};
  }

  compile():Runtime.Scan[] {
    let scans = [];
    let {context} = this;
    scans.push(new Runtime.Scan(context.interned(this.record), context.interned(this.attribute), context.interned(this.value), Runtime.IGNORE_REG));
    return scans;
  }
}

//--------------------------------------------------------------------
// Move
//--------------------------------------------------------------------

class Move extends DSLBase {
  constructor(public context:ReferenceContext, public ref:Reference) {
    super();
  }

  getInputRegisters():Register[] {
    let value = this.context.getValue(this.ref);
    if(isRegister(value)) {
      return [value];
    }
    return [];
  }

  getOutputRegisters():Register[] {
    let {ref} = this;
    let parent = ref.__context.getValue(ref) as Register;
    return [parent];
  }

  compile():Runtime.Constraint[] {
    let {ref} = this;
    let local = this.context.interned(ref);
    let parent = ref.__context.getValue(ref) as Register;
    return [new Runtime.MoveConstraint(local, parent)];
  }
}

//--------------------------------------------------------------------
// Insert
//--------------------------------------------------------------------

class Insert extends Record {

  constructor(public context:ReferenceContext, tags:string[] = [], attributes:RecordAttributes = {}, record?:Reference) {
    super(context, tags, attributes, record);

    if(!record) {
      // we have to make our ID generation function
      let args = [];
      for(let ix = 0, len = this.attributes.length; ix < len; ix += 2) {
        let v = this.attributes[ix + 1];
        args.push(v);
      }

      let genId = new Fn(context, "eve/internal/gen-id", args, this.reference());
    }
  }

  createReference() {
    // @TODO: create an InsertReference type and return that here
    return Reference.create(this.context, this);
  }

  createSub(context:ReferenceContext, record?:Reference):Record {
    return new Insert(context, undefined, undefined, record);
  }

  add(context:ReferenceContext, attribute:Value, value:Value) {
    this.attributes.push(attribute, value);
    return this.reference();
  }

  remove(context:ReferenceContext, attribute:Value, value:Value) {
    let remove = new Remove(context, [], {}, this.record);
    remove.attributes.push(attribute, value);
    return this.reference();
  }

  toWatch() {
    let watch = new Watch(this.context, [], {}, this.record);
    watch.attributes = this.attributes;
    return watch;
  }

  toCommit() {
    let commit = new CommitInsert(this.context, [], {}, this.record);
    commit.attributes = this.attributes;
    return commit;
  }

  compile():any[] {
    let {attributes, context} = this;
    let nodes = [];
    let e = context.interned(this.record!);
    for(let ix = 0, len = attributes.length; ix < len; ix += 2) {
      let a = attributes[ix];
      let v = attributes[ix + 1];
      // @TODO: get a real node id
      let n = "awesome";
      nodes.push(new Runtime.InsertNode(e, context.interned(a), context.interned(v), context.interned(n)))
    }
    return nodes;
  }
}

//--------------------------------------------------------------------
// Remove
//--------------------------------------------------------------------

class Remove extends Insert {
  toCommit() {
    let commit = new CommitRemove(this.context, [], {}, this.record);
    commit.attributes = this.attributes;
    return commit;
  }

  compile():any[] {
    let {attributes, context} = this;
    let nodes = [];
    let e = context.interned(this.record!);
    for(let ix = 0, len = attributes.length; ix < len; ix += 2) {
      let a = attributes[ix];
      let v = attributes[ix + 1];

      // @TODO: get a real node id
      let n = "awesome";
      let internedV:any = context.maybeInterned(v); // @FIXME
      internedV = internedV !== undefined ? internedV : Runtime.IGNORE_REG;
      nodes.push(new Runtime.RemoveNode(e, context.interned(a), internedV, context.interned(n)));
    }
    return nodes;
  }
}


//--------------------------------------------------------------------
// Watch
//--------------------------------------------------------------------

class Watch extends Insert {
  compile():(Runtime.Node|Runtime.Scan)[] {
    let {attributes, context} = this;
    let nodes = [];
    let e = context.interned(this.record!);
    for(let ix = 0, len = attributes.length; ix < len; ix += 2) {
      let a = attributes[ix];
      let v = attributes[ix + 1];
      // @TODO: get a real node id
      let n = "awesome";
      nodes.push(new Runtime.WatchNode(e, context.interned(a), context.interned(v), context.interned(n), context.flow.ID));
    }
    return nodes;
  }
}

//--------------------------------------------------------------------
// CommitInsert
//--------------------------------------------------------------------

class CommitInsert extends Insert {
  compile():any[] {
    let {attributes, context} = this;
    let nodes = [];
    let e = context.interned(this.record!);
    for(let ix = 0, len = attributes.length; ix < len; ix += 2) {
      let a = attributes[ix];
      let v = attributes[ix + 1];
      // @TODO: get a real node id
      let n = "awesome";
      nodes.push(new Runtime.CommitInsertNode(e, context.interned(a), context.interned(v), context.interned(n)));
    }
    return nodes;
  }
}

//--------------------------------------------------------------------
// CommitRemove
//--------------------------------------------------------------------

class CommitRemove extends Remove {
  compile():any[] {
    let {attributes, context} = this;
    let nodes = [];
    let e = context.interned(this.record!);
    for(let ix = 0, len = attributes.length; ix < len; ix += 2) {
      let a = attributes[ix];
      let v = attributes[ix + 1];
      // @TODO: get a real node id
      let n = "awesome";
      let internedV:any = context.maybeInterned(v); // @FIXME
      internedV = internedV !== undefined ? internedV : Runtime.IGNORE_REG;
      nodes.push(new Runtime.CommitRemoveNode(e, context.interned(a), internedV, context.interned(n)));
    }
    return nodes;
  }
}

//--------------------------------------------------------------------
// Fn
//--------------------------------------------------------------------

class Fn extends DSLBase {
  output:Value;
  constructor(public context:ReferenceContext, public name:string, public args:Value[], output?:Reference) {
    super();
    let {filter} = Runtime.FunctionConstraint.fetchInfo(name)
    if(output) {
      this.output = output;
    } else if(filter) {
      this.output = args[args.length - 1];
    } else {
      this.output = Reference.create(context, this);
    }
    context.flow.collect(this);
  }

  reference():Value {
    return this.output;
  }

  access(refContext:ReferenceContext, activeContext:ReferenceContext, prop:string) {
    throw new Error("Implement me!");
  }

  getInputRegisters() {
    let {context} = this;
    return this.args.map((v) => context.getValue(v)).filter(isRegister);
  }

  getOutputRegisters() {
    let registers = [];
    let value = this.context.getValue(this.output);
    if(isRegister(value)) {
      registers.push(value);
    }
    return registers;
  }

  compile():Runtime.Constraint[] {
    let constraints:Runtime.FunctionConstraint[] = [];
    let {context, name} = this;
    let values = this.args.map((v) => context.interned(v))
    let {variadic, filter} = Runtime.FunctionConstraint.fetchInfo(name)
    let returns:any = {};
    if(!filter) {
      returns.result = context.interned(this.output);
    }
    let constraint;
    if(variadic) {
      constraint = Runtime.FunctionConstraint.create(name, returns, values)!
    } else {
      constraint = Runtime.FunctionConstraint.create(name, returns, [])!
      let ix = 0;
      for(let arg of constraint.argNames) {
        constraint.fields[arg] = values[ix];
        ix++;
      }
    }
    constraints.push(constraint);
    return constraints;
  }
}

//--------------------------------------------------------------------
// Aggregate
//--------------------------------------------------------------------

class Aggregate extends DSLBase {
  output: Reference;

  constructor(public context:ReferenceContext, public aggregate:any, public projection:Reference[], public group:Reference[], public args:Value[], output?:Reference) {
    super();
    if(output) {
      this.output = output;
    } else {
      this.output = Reference.create(context, this);
    }

    // add all of our args to our projection
    for(let arg of args) {
      if(isReference(arg)) {
        projection.push(arg);
      }
    }
    context.flow.collect(this);
  }

  getInputRegisters():Register[] {
    let {context} = this;
    let items = concatArray([], this.args);
    concatArray(items, this.projection);
    concatArray(items, this.group);
    return this.args.map((v) => context.getValue(v)).filter(isRegister) as Register[];
  }

  getOutputRegisters():Register[] {
    // @TODO: should this blow up if it doesn't resolve to a register?
    let value = this.context.getValue(this.output);
    return [value as Register];
  }

  compile() {
    let {context} = this;
    let groupRegisters = this.group.map((v) => context.getValue(v)).filter(isRegister);
    let projectRegisters = this.projection.map((v) => context.getValue(v)).filter(isRegister);
    let inputs = this.args.map((v) => context.interned(v));
    let agg = new this.aggregate(groupRegisters, projectRegisters, inputs, this.getOutputRegisters());
    return agg;
  }

  reference():Reference {
    return this.output;
  }

  per(...args:Reference[]) {
    for(let arg of args) {
      this.group.push(arg);
    }
  }
}

class AggregateBuilder {

  group:Reference[] = [];

  constructor(public context:ReferenceContext, public projection:Reference[]) {
  }

  per(...args:Reference[]) {
    for(let arg of args) {
      this.group.push(arg);
    }
  }

  checkBlock() {
    let active = this.context.getActive();
    if(active !== this.context) throw new Error("Cannot gather in one scope and aggregate in another");
  }

  sum(value:Reference) {
    this.checkBlock();
    let agg = new Aggregate(this.context, Runtime.SumAggregate, this.projection, this.group, [value]);
    return agg.reference();
  }

  count() {
    this.checkBlock();
    let agg = new Aggregate(this.context, Runtime.SumAggregate, this.projection, this.group, [1]);
    return agg.reference();
  }

}

//--------------------------------------------------------------------
// Not
//--------------------------------------------------------------------

class Not extends LinearFlow {
  constructor(func:LinearFlowFunction, parent:LinearFlow) {
    super(func, parent);
    parent.collect(this);
  }
}

//--------------------------------------------------------------------
// Union
//--------------------------------------------------------------------

class Union extends DSLBase {
  branches:LinearFlow[] = [];
  results:Reference[] = [];
  inputs:Reference[] = [];

  constructor(public context:ReferenceContext, branchFunctions: Function[], parent:LinearFlow) {
    super();
    let {branches, results} = this;
    let ix = 0;
    let resultCount:number|undefined;
    for(let branch of branchFunctions) {
      let flow = new LinearFlow(branch as LinearFlowFunction, parent);
      let branchResultCount = this.resultCount(flow.results);
      if(resultCount === undefined) {
        resultCount = branchResultCount;
        for(let resultIx = 0; resultIx < resultCount; resultIx++) {
          results.push(Reference.create(context));
        }
      } else if(resultCount !== branchResultCount) {
        throw new Error(`Choose branch ${ix} doesn't have the right number of returns, I expected ${resultCount}, but got ${branchResultCount}`);
      }
      for(let ref of flow.context.getInputReferences()) {
        if(this.inputs.indexOf(ref) === -1) {
          this.inputs.push(ref);
        }
      }
      let resultIx = 0;
      for(let result of this.results) {
        flow.context.equality(flow.results[resultIx], result);
        resultIx++;
      }
      branches.push(flow);
      ix++;
    }
    context.flow.collect(this);
  }

  getInputRegisters() {
    let {context} = this;
    return this.inputs.map((v) => context.getValue(v)).filter(isRegister) as Register[];
  }

  getOutputRegisters() {
    let {context} = this;
    return this.results.map((v) => context.getValue(v)).filter(isRegister) as Register[];
  }

  resultCount(result:any):number {
    if(result && result.constructor === Array) {
      return result.length;
    } else if(result) {
      return 1;
    }
    return 0;
  }

  build(nodes:Runtime.Node[], inputs:Register[]):Runtime.Node {
    return new Runtime.UnionFlow(nodes, inputs);
  }

  compile(items:Node[]) {
    let {context} = this;
    let nodes:Runtime.Node[] = [];
    for(let flow of this.branches) {
      let compiled = flow.compile(items);
      nodes.push(compiled[0]);
    }
    let inputs = this.inputs.map((v) => context.getValue(v)).filter(isRegister) as Register[];
    return this.build(nodes, inputs);
  }
}

//--------------------------------------------------------------------
// Choose
//--------------------------------------------------------------------

class Choose extends Union {
  build(nodes:Runtime.Node[], inputs:Register[]):Runtime.Node {
    return new Runtime.ChooseFlow(nodes, inputs);
  }
}

//--------------------------------------------------------------------
// Program
//--------------------------------------------------------------------

// You can specify changes as either [e,a,v] or [e,a,v,round,count];
export type EAVTuple = [RawValue, RawValue, RawValue];
export type EAVRCTuple = [RawValue, RawValue, RawValue, number, number];
export type TestChange =  EAVTuple | EAVRCTuple;

export class Program {
  blocks:Runtime.Block[] = [];
  flows:LinearFlow[] = [];
  index:indexes.Index;
  nodeCount = 0;
  nextTransactionId = 0;

  protected exporter = new Exporter();
  protected lastWatch?:number;
  protected watchers:{[id:string]: Watcher|undefined} = {};

  constructor(public name:string) {
    this.index = new indexes.HashIndex();
  }

  block(name:string, func:LinearFlowFunction) {
    let flow = new LinearFlow(func);
    let nodes = flow.compile();
    let block = new Runtime.Block(name, nodes, flow.context.maxRegisters);
    this.flows.push(flow);
    this.blocks.push(block);
    // console.log(block);
    // console.log(flow);
    // console.log(nodes);
    return this;
  }


  input(changes:Runtime.Change[]) {
    if(changes[0].transaction >= this.nextTransactionId) this.nextTransactionId = changes[0].transaction + 1;
    let trans = new Runtime.Transaction(changes[0].transaction, this.blocks, changes, this.lastWatch ? this.exporter.handle : undefined);
    trans.exec(this.index);
    return trans;
  }

  inputEavs(eavcs:(RawEAVC|RawEAV)[]) {
    let changes:Change[] = [];
    let transactionId = this.nextTransactionId++;
    for(let [e, a, v, c = 1] of eavcs as RawEAVC[]) {
      changes.push(Change.fromValues(e, a, v, "input", transactionId, 0, c));
    }
    return this.input(changes);
  }

  test(transaction:number, eavns:TestChange[]) {
    console.group("test " + transaction);
    if(transaction >= this.nextTransactionId) this.nextTransactionId = transaction + 1;
    let changes:Runtime.Change[] = [];
    let trans = new Runtime.Transaction(transaction, this.blocks, changes, this.lastWatch ? this.exporter.handle : undefined);
    for(let [e, a, v, round = 0, count = 1] of eavns as EAVRCTuple[]) {
      let change = Runtime.Change.fromValues(e, a, v, "my-awesome-node", transaction, round, count);
      if(round === 0) {
        changes.push(change);
      } else {
        trans.output(change);
      }
    }
    trans.exec(this.index);
    console.info(trans.changes.map((change, ix) => `    <- ${change}`).join("\n"));
    console.groupEnd();
    return this;
  }

  commit(name:string, func:LinearFlowFunction) {
    let flow = new CommitFlow(func);
    let nodes = flow.compile();
    let block = new Runtime.Block(name, nodes, flow.context.maxRegisters);
    this.flows.push(flow);
    this.blocks.push(block);
    return this;
  }

  attach(id:string) {
    let WatcherConstructor = Watcher.get(id);
    if(!WatcherConstructor) throw new Error(`Unable to attach unknown watcher '${id}'.`);
    if(this.watchers[id]) return this.watchers[id];
    let watcher = new WatcherConstructor(this);
    this.watchers[id] = watcher;
    return watcher;
  }

  watch(name:string, func:LinearFlowFunction) {
    let flow = new WatchFlow(func);
    let nodes = flow.compile();
    let block = new Runtime.Block(name, nodes, flow.context.maxRegisters);
    this.lastWatch = flow.ID;
    this.flows.push(flow);
    this.blocks.push(block);
    // console.log("WATCH FLOW", flow);
    // console.log("WATCH BLOCK", block);
    return this;
  }

  asDiffs(handler:DiffConsumer) {
    if(!this.lastWatch) throw new Error("Must have at least one watch block to export as diffs.");
    this.exporter.triggerOnDiffs(this.lastWatch, handler);

    return this;
  }
<<<<<<< HEAD
}
=======

  asObjects<Pattern extends RawRecord>(handler:ObjectConsumer<Pattern>) {
    if(!this.exporter || !this.lastWatch) throw new Error("Must have at least one watch block to export as diffs.");
    this.exporter.triggerOnObjects(this.lastWatch, handler);

    return this;
  }
}
>>>>>>> 3da3103f
<|MERGE_RESOLUTION|>--- conflicted
+++ resolved
@@ -7,12 +7,8 @@
 import {RawValue, Change, RawEAV, RawEAVC, Register, isRegister, GlobalInterner, ID, concatArray} from "./runtime";
 import * as Runtime from "./runtime";
 import * as indexes from "./indexes";
-<<<<<<< HEAD
-import {Watcher} from "../watchers/watcher";
+import {Watcher, Exporter, DiffConsumer, ObjectConsumer, RawRecord} from "../watchers/watcher";
 import "./stdlib";
-=======
-import {Watcher, Exporter, DiffConsumer, ObjectConsumer, RawRecord} from "../watchers/watcher";
->>>>>>> 3da3103f
 
 const UNASSIGNED = -1;
 
@@ -1575,9 +1571,6 @@
 
     return this;
   }
-<<<<<<< HEAD
-}
-=======
 
   asObjects<Pattern extends RawRecord>(handler:ObjectConsumer<Pattern>) {
     if(!this.exporter || !this.lastWatch) throw new Error("Must have at least one watch block to export as diffs.");
@@ -1585,5 +1578,4 @@
 
     return this;
   }
-}
->>>>>>> 3da3103f
+}