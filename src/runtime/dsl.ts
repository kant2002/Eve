--- conflicted
+++ resolved
@@ -335,12 +335,7 @@
 
   toInserts() {
     let inserts:(Constraint|Node)[] = [];
-<<<<<<< HEAD
-    let e = maybeIntern(this.__record.value);
-=======
     let e = maybeIntern(toValue(this.__record));
-    let values = [];
->>>>>>> 030e815b
     for(let field in this.__fields) {
       for(let dslValue of this.__fields[field]) {
         let value = toValue(dslValue) as (RawValue | Register);
