import {makeFunction, RawValue} from "./runtime";

//--------------------------------------------------------------------
// Comparisons
//--------------------------------------------------------------------

makeFunction({
  name: "compare/>",
  args: {a: "number", b: "number"},
  returns: {},
  apply: (a:number, b:number) => {
    return (a > b) ? [] : undefined;
  }
});

makeFunction({
  name: "compare/>=",
  args: {a: "number", b: "number"},
  returns: {},
  apply: (a:number, b:number) => {
    return (a >= b) ? [] : undefined;
  }
});

makeFunction({
  name: "compare/<",
  args: {a: "number", b: "number"},
  returns: {},
  apply: (a:number, b:number) => {
    return (a < b) ? [] : undefined;
  }
});

makeFunction({
  name: "compare/<=",
  args: {a: "number", b: "number"},
  returns: {},
  apply: (a:number, b:number) => {
    return (a <= b) ? [] : undefined;
  }
});

makeFunction({
  name: "compare/!=",
  args: {a: "number", b: "number"},
  returns: {},
  apply: (a:number, b:number) => {
    return (a != b) ? [] : undefined;
  }
});

makeFunction({
  name: "compare/==",
  args: {a: "number", b: "number"},
  returns: {},
  apply: (a:number, b:number) => {
    return (a == b) ? [] : undefined;
  }
});

//--------------------------------------------------------------------
// Math
//--------------------------------------------------------------------

makeFunction({
  name: "math/+",
  args: {a: "number", b: "number"},
  returns: {result: "number"},
  apply: (a:number, b:number) => {
    return [a + b];
  }
});

makeFunction({
  name: "math/-",
  args: {a: "number", b: "number"},
  returns: {result: "number"},
  apply: (a:number, b:number) => {
    return [a - b];
  }
});

makeFunction({
  name: "math/*",
  args: {a: "number", b: "number"},
  returns: {result: "number"},
  apply: (a:number, b:number) => {
    return [a * b];
  }
});

makeFunction({
  name: "math//",
  args: {a: "number", b: "number"},
  returns: {result: "number"},
  apply: (a:number, b:number) => {
    return [a / b];
  }
});

makeFunction({
  name: "math/floor",
  args: {a: "number"},
  returns: {result: "number"},
  apply: (a:number) => {
    return [Math.floor(a)];
  }
});

makeFunction({
  name: "math/ceil",
  args: {a: "number"},
  returns: {result: "number"},
  apply: (a:number) => {
    return [Math.ceil(a)];
  }
});

makeFunction({
  name: "math/round",
  args: {a: "number"},
  returns: {result: "number"},
  apply: (a:number) => {
    return [Math.round(a)];
  }
});

makeFunction({
  name: "math/sin",
  args: {a: "number"},
  returns: {result: "number"},
  apply: (a:number) => {
    return [Math.sin(a/180 * Math.PI)];
  }
});

makeFunction({
  name: "math/cos",
  args: {a: "number"},
  returns: {result: "number"},
  apply: (a:number) => {
    return [Math.cos(a/180 * Math.PI)];
  }
});

makeFunction({
  name: "math/tan",
  args: {a: "number"},
  returns: {result: "number"},
  apply: (a:number) => {
    return [Math.tan(a/180 * Math.PI)];
  }
});

makeFunction({
  name: "math/max",
  args: {a: "number", b: "number"},
  returns: {result: "number"},
  apply: (a:number, b:number) => {
    return [Math.max(a, b)];
  }
});

makeFunction({
  name: "math/min",
  args: {a: "number", b: "number"},
  returns: {result: "number"},
  apply: (a:number, b:number) => {
    return [Math.min(a, b)];
  }
});

makeFunction({
  name: "math/mod",
  args: {a: "number", b: "number"},
  returns: {result: "number"},
  apply: (a:number, b:number) => {
    return [a % b];
  }
});

makeFunction({
<<<<<<< HEAD
  name: "math/abs",
  args: {a: "number"},
  returns: {result: "number"},
  apply: (a:number) => {
    return [Math.abs(a)];
  }
});

=======
  name: "math/toFixed",
  args: {a: "number", b: "number"},
  returns: {result: "string"},
  apply: (a:number, b:number) => {
    return [a.toFixed(b)];
  }
});



>>>>>>> f5dc4894
//--------------------------------------------------------------------
// Random
//--------------------------------------------------------------------

makeFunction({
  name: "random/number",
  args: {seed: "any"},
  returns: {result: "number"},
  initialState: {},
  apply: function(seed:RawValue) {
    let state = this.state;
    let result = state[seed];
    if(result === undefined) {
      result = state[seed] = Math.random();
    }
    return [result];
  }
});

//--------------------------------------------------------------------
// Eve internal
//--------------------------------------------------------------------

makeFunction({
  name: "eve/internal/gen-id",
  args: {},
  variadic: true,
  returns: {result: "string"},
  apply: (values:RawValue[]) => {
    // @FIXME: This is going to be busted in subtle cases.
    //   If a record exists with a "1" and 1 value for the same
    //   attribute, they'll collapse for gen-id, but won't join
    //   elsewhere.  This means aggregate cardinality will disagree with
    //   action node cardinality.
    return [values.join("|")];
  }
});

makeFunction({
  name: "eve/internal/concat",
  args: {},
  variadic: true,
  returns: {result: "string"},
  apply: (values:RawValue[]) => {
    return [values.join("")];
  }
});<|MERGE_RESOLUTION|>--- conflicted
+++ resolved
@@ -180,7 +180,6 @@
 });
 
 makeFunction({
-<<<<<<< HEAD
   name: "math/abs",
   args: {a: "number"},
   returns: {result: "number"},
@@ -189,7 +188,7 @@
   }
 });
 
-=======
+makeFunction({
   name: "math/toFixed",
   args: {a: "number", b: "number"},
   returns: {result: "string"},
@@ -198,9 +197,6 @@
   }
 });
 
-
-
->>>>>>> f5dc4894
 //--------------------------------------------------------------------
 // Random
 //--------------------------------------------------------------------
