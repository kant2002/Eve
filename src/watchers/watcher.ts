--- conflicted
+++ resolved
@@ -1,10 +1,6 @@
-<<<<<<< HEAD
 export {RawValue, RawEAV, RawEAVC} from "../runtime/runtime";
 import {ID, RawValue, RawEAV, Change, createArray, ExportHandler} from "../runtime/runtime";
-import {Program} from "../runtime/dsl";
-=======
 import {Program, LinearFlowFunction} from "../runtime/dsl2";
->>>>>>> 48e0a1d0
 import * as glob from "glob";
 import * as fs from "fs";
 
