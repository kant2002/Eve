-- Imports / module wrapper
local Pkg = {}
local std = _G
local error = error
local print = print
local pairs = pairs
local ipairs = ipairs
local type = type
local tostring = tostring
local getmetatable = getmetatable
local setmetatable = setmetatable
local string = string
local table = table
local util = require("util")
local Set = require("set").Set
local parser = require("parser")
local color = require("color")
local db = require("db")
local build = require("build")
local errors = require("error")
setfenv(1, Pkg)

local makeNode = parser.makeNode
local ENTITY_FIELD = parser.ENTITY_FIELD
local TAG_FIELD = "tag"
local EAV_TAG = "eav"

-- Utilities
local nothing = {}

function formatQueryNode(node, indent)
  indent = indent or 0
  local padding = string.rep("  ", indent)
  local result = padding .. node.type
  if node.type == "query" then
    result = result .. "<" .. (node.name or "unnamed") .. ">"
    if node.unpacked then
      result = result .. "{\n"
      for ix, guy in std.ipairs(node.unpacked) do
        result = result .. padding .. "  " .. ix .. ". " .. util.indentString(2, tostring(guy)) .. ",\n"
      end
      result = result .. padding .. "}"
    elseif node.deps and node.deps.graph then
      result = result .. tostring(node.deps.graph)
    end
  elseif node.type == "constant" then
    result = result .. "<" .. node.constant .. ">"
  elseif node.type == "variable" then
    result = result .. "<" .. (node.name or "unnamed") .. ">"
  elseif node.type == "binding" then
    result = result .. "{" .. tostring(node.field) .. " -> "
    if node.constant then
      result = result .. tostring(node.constant.constant)
    elseif node.variable then
      result = result .. formatQueryNode(node.variable)
    end
    return result .. "}"
  elseif node.type == "object" then
    result = result .. "{"
    for _, binding in std.ipairs(node.bindings) do
      result = result .. formatQueryNode(binding) .. ", "
    end
    return result .. "}"
  elseif node.type == "mutate" then
    result = result .. "<" .. node.operator .. ">{"
    for _, binding in std.ipairs(node.bindings) do
      result = result .. formatQueryNode(binding) .. ", "
    end
    return result .. "}"
  elseif node.type == "union" or node.type == "choose" or node.type == "not" then
    result = result .. "{\n"
    for _, query in std.ipairs(node.queries) do
      result = result .. formatQueryNode(query, 1) .. ",\n"
    end
    return result .. "}"
  elseif node.type == "expression" then
    result = result .. " " .. node.operator .. "("
    local multi = false
    for _, binding in std.ipairs(node.bindings) do
      if multi then
        result = result .. ", "
      end
      result = result .. binding.field .. " = " .. formatQueryNode(binding.variable or binding.constant)
      multi = true
    end
    if node.projection then
      result = result .. " given "
      local multi = false
      for var in pairs(node.projection) do
        if multi then
          result = result .. ", "
        end
        result = result .. formatQueryNode(var)
        multi = true
      end
    end
    if node.groupings then
      result = result .. " per "
      local multi = false
      for var in pairs(node.groupings) do
        if multi then
          result = result .. ", "
        end
        result = result .. formatQueryNode(var)
        multi = true
      end
    end

    result = result .. ")"
  end
  return result
end

local DefaultNodeMeta = {}
DefaultNodeMeta.__tostring = formatQueryNode

function flattenProjection(projection)
  local neue = Set:new()
  for ix, layerOrVar in ipairs(projection) do
    if layerOrVar.type == "variable" then
      neue:add(layerOrVar)
    elseif layerOrVar.type == "projection" then
      neue:add(layerOrVar.variable)
    elseif getmetatable(layerOrVar) == Set then
      neue:union(layerOrVar, true)
    else
      error("I am sad because I do not know what this is: " .. tostring(layerOrVar))
    end
  end
  return neue
end

local function prepareQueryGraph(_, node)
  if type(node) == "table" and node.type and getmetatable(node) == nil then
    setmetatable(node, DefaultNodeMeta)
    if node.projection then
      node.projection = flattenProjection(node.projection)
    end
    if node.groupings then
      node.groupings = flattenProjection(node.groupings)
    end
  end
end

-- The unifier fixes a few edge-cases by pre-collapsing a subset of variables that can be statically proven to be equivalent
function unify(query, mapping, projection)
  mapping = mapping or {}
  query.mapping = {}
  local variableBindings = {}

  function flattify(nodes)
    for _, node in ipairs(nodes or nothing) do
      for _, binding in ipairs(node.bindings or nothing) do
        local variable = binding.variable
        if variable then
          query.mapping[variable] = variable
          if not variableBindings[variable] then
            variableBindings[variable] = Set:new{binding}
          else
            variableBindings[variable]:add(binding)
          end
        end
      end
    end
  end

  flattify(query.expressions)
  flattify(query.objects)
  flattify(query.mutates)
  flattify(query.unions)
  flattify(query.chooses)
  flattify(query.nots)

  local assignments = Set:new()
  local equalities = Set:new()
  for _, node in ipairs(query.expressions) do
    if node.operator == "=" and #node.bindings == 2 then
      assignments:add(node)
      for _, binding in ipairs(node.bindings) do
        local a = node.bindings[1].variable
        local b = node.bindings[2].variable
        if a and b then
          local groups = Set:new()
          for equality in pairs(equalities) do
            if equality[a] or equality[b] then
              groups:add(equality)
            end
          end

          if groups:length() == 0 then
            equalities:add(Set:new{a, b})
          elseif groups:length() == 1 then
            for group in pairs(groups) do
              group:add(a)
              group:add(b)
            end
          else
            local neue = Set:new{a, b}
            for group in pairs(groups) do
              neue:union(group, true)
              equalities:remove(group)
            end
            equalities:add(neue)
          end
        end
      end
    end
  end

  if projection and getmetatable(projection) ~= Set then
    projection = Set:from(projection)
  end

  for equality in pairs(equalities) do
    local projected
    if projection then
      projected = equality * projection
    else
      projected = Set:new()
    end

    if projected:length() > 1 then
      error("Unable to unify multiple projected variables in group: " .. tostring(equality) .. " for query " .. tostring(query))
    else
      local variable

      for var in pairs(equality) do
        if mapping[var] then
          variable = mapping[var]
        end
      end

      if variable then
        -- intentionally blank
      elseif projected:length() == 1 then
        for var in pairs(projected) do
          variable = var
        end
      else
        for var in pairs(equality) do
          if not var.generated then
            variable = var
            break
          elseif not variable then
            variable = var
          end
        end
      end

      variable.unifies = equality
      for var in pairs(equality) do
        query.mapping[var] = variable
      end

      for var in pairs(equality) do
        if var ~= variable then
          var.unifiedBy = variable

          for binding in pairs(variableBindings[var] or nothing) do
            if not mapping[var] then
              binding.variable = variable
            else
              binding.variable = mapping[var]
            end
          end
        end
      end
    end
  end

  -- Scrub all of the assignments that have been made useless by unifying (a === b ?)
  for assignment in pairs(assignments) do
    local a = assignment.bindings[1]
    local b = assignment.bindings[2]
    if a.variable and a.variable == b.variable then
      assignment.ignore = true
    end
  end

  -- Strip empty objects (illegal to only bind E ever)
  for _, object in ipairs(query.objects) do
    if #object.bindings == 1 and object.bindings[1].field == ENTITY_FIELD then
      object.ignore = true
    end
  end

  -- Recursively unify children nodes
  function recur(children)
    for _, node in ipairs(children) do
      for ix, output in ipairs(node.outputs or nothing) do
        node.outputs[ix] = query.mapping[output] or output
      end
      for _, body in ipairs(node.queries) do
        unify(body, query.mapping, node.outputs)
      end
    end
  end
  recur(query.chooses)
  recur(query.unions)
  recur(query.nots)

  function remapNodes(nodes)
    for _, node in ipairs(nodes) do
      if node.projection then
        local nodeProj = node.projection or Set:new()
        local mappedProj = Set:new()
        node.projection = mappedProj
        for var in pairs(nodeProj) do
          mappedProj:add(query.mapping[var] or var)
        end
      end

      for ix, var in ipairs(node.groupings or nothing) do
        node.groupings[ix] = query.mapping[var] or var
      end
    end
  end

  remapNodes(query.expressions)
  remapNodes(query.objects)
  remapNodes(query.mutates)

  return query
end

function idSort(unsorted)
  local nodes = {}
  for node in pairs(unsorted) do
    nodes[#nodes + 1] = node
  end

  table.sort(nodes, function(a, b)
               return a.id < b.id
  end)
  return nodes
end

-- Pre-sort the unsorted list in rough order of cost
-- this makes ordering more deterministic and potentially improves performance
function presort(nodes, typeCost)
  local idSorted = idSort(nodes)
  local presorted = {}

  typeCost = typeCost or {mutate = 0, expression = 100, ["not"] = 200, choose = 300, union = 400, object = 500}
  while #idSorted > 0 do
    local cheapest
    local cheapestCost = 2^52
    local cheapestIx
    for ix, node in ipairs(idSorted) do
      local cost = (typeCost[node.type] or 600) + node.deps.provides:length() * 10 - node.deps.depends:length()
      if cost < cheapestCost then
        cheapest = node
        cheapestCost = cost
        cheapestIx = ix
      end
    end
    presorted[#presorted + 1] = cheapest
    table.remove(idSorted, cheapestIx)
  end

  return presorted
end

-- Dependency Graph
DependencyGraph = {}

function DependencyGraph:new(obj)
  obj = obj or {}
  -- Essential state
  obj.unprepared = obj.unprepared or Set:new() -- set of nodes that must still be prepared prior to ordering
  obj.unsorted = obj.unsorted or Set:new() -- set of nodes that need to be ordered
  obj.sorted = obj.sorted or {} -- append-only set of ordered nodes

  obj.dependents = obj.dependents or {} -- Sets of nodes depending on a term
  obj.bound = obj.bound or Set:new() -- Set of terms bound by the currently ordered set of nodes
  obj.terms = obj.terms or Set:new() -- Set of all terms provided by any node in the graph
  obj.cardinalTerms = obj.cardinalTerms or {}

  obj.termGroups = obj.termGroups or Set:new() -- Set of sets of terms that are in some way joined
  obj.groupDepends = obj.groupDepends or Set:new() -- Set of nodes that must be ordered for a group to be satisfiable.

  setmetatable(obj, self)
  self.__index = self
  return obj
end

-- Get the variables this dgraph depends on for reification
function DependencyGraph:depends()
  self:order(true)
  local depends = Set:new()
  for node in pairs(self.unprepared + self.unsorted) do
    depends:union(node.deps.depends + node.deps.anyDepends + node.deps.maybeDepends, true)
  end
  for _, node in ipairs(self.sorted) do
    depends:union(node.deps.depends, true)
  end
  return depends
end

function DependencyGraph:provides()
  self:order(true)
  return self.bound
end

function DependencyGraph:requires()
  return self:depends() / self.terms
end

function DependencyGraph:isOrdered()
  return self.unsorted:length() == 0 and self.unprepared:length() == 0
end

function DependencyGraph:cardinal(term)
  if self.cardinalTerms[term] then
    return self.cardinalTerms[term]
  end
  local neue = util.shallowCopy(term)
  self.cardinalTerms[term] = neue
  neue.name = "|" .. term.name .. "|"
  neue.id = util.generateId()
  neue.cardinal = term
  neue.generated = true

  return self.cardinalTerms[term]
end

function DependencyGraph:group(termOrNode) -- Retrieve the group (if any) associated with the given term or node
  for group, depends in pairs(self.groupDepends) do
    if group[termOrNode] or depends[termOrNode] then
      return group
    end
  end
end

function DependencyGraph:addObjectNode(node)
  local deps = {provides = Set:new()}
  node.deps = deps
  for _, binding in ipairs(node.bindings or nothing) do
    if binding.variable then
      deps.provides:add(binding.variable)
    end
  end
  return self:add(node)
end

function DependencyGraph:addMutateNode(node)
  local deps = {
    maybeProvides = Set:new(),
    depends = Set:new(),
    maybeDepends = Set:new()
  }
  node.deps = deps
  for _, binding in ipairs(node.bindings or nothing) do
    -- If the entity term isn't bound, the mutation provides it
    -- If the binding is bound on a variable that is provided in the query, it becomes a dependency of the variable.
    if binding.variable then
      if binding.field == ENTITY_FIELD then
        deps.maybeProvides:add(binding.variable)
        deps.maybeDepends:add(self:cardinal(binding.variable))
      else
        deps.depends:add(self:cardinal(binding.variable))
      end

    end
  end
  for term in pairs(node.projection or nothing) do
    deps.depends:add(self:cardinal(term))
  end
  return self:add(node)
end

function DependencyGraph:addExpressionNode(node)
  -- TODO also need to consider projections and groupings as dependencies
  -- TODO handle productions other than just "return", this will require schemas
  local deps = {
    provides = Set:new(),
    maybeProvides = Set:new(),
    contributes = Set:new(),
    depends = Set:new(),
    maybeDepends = Set:new(),
    anyDepends = Set:new(),
  }
  node.deps = deps

  local args = {}
  for _, binding in ipairs(node.bindings) do
    args[binding.field] = binding.variable or binding.constant
  end

  if node.operator == "=" and not args["return"] then
    if args.a.type == "constant" and args.b.type == "constant" then
      -- no deps, no provides
    elseif args.a.type == "constant" then
      deps.provides:add(args.b)
    elseif args.b.type == "constant" then
      deps.provides:add(args.a)
    else
      deps.provides:add(args.a)
      deps.anyDepends:add(args.a)
      deps.provides:add(args.b)
      deps.anyDepends:add(args.b)
    end
  else
    local schemas = db.getSchemas(node.operator)
    if not schemas then
      self.ignore = true
      errors.unknownExpression(self.context, node, db.getExpressions())
      return
    end

    local rest
    for _, schema in ipairs(schemas) do
      rest = schema.rest
    end
    local pattern = util.shallowCopy(schemas[1].signature)
    for field in pairs(args) do
      if not pattern[field] then
        pattern[field] = rest
      end
    end
    for _, schema in ipairs(schemas) do
      for field in pairs(schema.signature) do
        if pattern[field] ~= schema.signature[field] then
          pattern[field] = db.OPT
        end
      end
    end

    for field in pairs(pattern) do
      if args[field] and args[field].type ~= "constant" then
        if pattern[field] == db.IN then
          deps.depends:add(args[field])
          deps.contributes:add(self:cardinal(args[field]))
        elseif pattern[field] == db.STRONG_IN then
          deps.depends:add(self:cardinal(args[field]))
        elseif pattern[field] == db.OUT then
          deps.provides:add(args[field])
        else
          deps.maybeProvides:add(args[field])
          deps.maybeDepends:add(args[field])
        end
      end
    end

    if node.projection then
      for term in pairs(node.projection) do
        deps.depends:add(self:cardinal(term))
      end
    end
    if node.groupings then
      for term in pairs(node.groupings) do
        deps.depends:add(self:cardinal(term))
      end
    end
  end
  return self:add(node)
end

function DependencyGraph:addSubqueryNode(node, context)
  local deps = {
    maybeProvides = Set:new(),
    maybeDepends = Set:new(),
    contributes = Set:new()
  }
  node.deps = deps

  if node.outputs then
    for _, var in ipairs(node.outputs) do
      deps.maybeDepends:add(var)
      deps.maybeProvides:add(var)
      deps.contributes:add(self:cardinal(var))
    end
  end

  for _, body in ipairs(node.queries) do
    local subgraph = DependencyGraph:fromQueryGraph(body, context, true)
    deps.maybeDepends:union(subgraph:depends() + subgraph:provides(), true)
  end
  return self:add(node)
end

function DependencyGraph:fromQueryGraph(query, context, isSubquery)
  local uniqueCounter = 0
  local dgraph = self
  if getmetatable(dgraph) ~= DependencyGraph then
    dgraph = self:new()
  end
  dgraph.query = query;
  dgraph.context = context
  if not isSubquery then
    util.walk(query, prepareQueryGraph)
    unify(query)
  end
  query.deps = {graph = dgraph}

  for _, node in ipairs(query.expressions or nothing) do
    if not node.ignore then
      dgraph:addExpressionNode(node)
    end
  end
  for _, node in ipairs(query.objects or nothing) do
    if not node.ignore then
      dgraph:addObjectNode(node)
    end
  end
  for _, node in ipairs(query.nots or nothing) do
    if not node.ignore then
      dgraph:addSubqueryNode(node, context)
    end
  end
  for _, node in ipairs(query.unions or nothing) do
    if not node.ignore then
      dgraph:addSubqueryNode(node, context)
    end
  end
  for _, node in ipairs(query.chooses or nothing) do
    if not node.ignore then
      dgraph:addSubqueryNode(node, context)
    end
  end
  for _, node in ipairs(query.mutates or nothing) do
    if not node.ignore then
      dgraph:addMutateNode(node)
    end
  end

  return dgraph
end

function DependencyGraph:unsatisfied(node)
  local depends = node.deps.depends / self.bound
  local anyDepends = node.deps.anyDepends
  if anyDepends:length() > 0 then
    depends:add(anyDepends)
  end
  return depends
end

-- provides are the set of terms provided after this node has been scheduled
-- maybeProvides are the set of terms that, IFF not provided in this query, will be provided by this node
-- contributes are the set of terms will be provided when all nodes contributing to them and their group have been scheduled
-- depends are the set of terms that must be provided prior to scheduling this node
-- maybeDepends are the set of terms that, IFF provided in this query, become dependencies of this node
-- anyDepends are the set of terms that, if any single term is satisfied, are all satisfied as a set
function DependencyGraph:add(node)
  node.deps = node.deps or {}
  local deps = node.deps
  deps.provides = deps.provides or Set:new()
  deps.maybeProvides = deps.maybeProvides or Set:new()
  deps.contributes = deps.contributes or Set:new()
  deps.depends = deps.depends or Set:new()
  deps.maybeDepends = deps.maybeDepends or Set:new()
  deps.anyDepends = deps.anyDepends or Set:new()

  self.unprepared:add(node)
end

function DependencyGraph:prepare(isSubquery) -- prepares a completed graph for ordering
  if self.unprepared:length() == 0 then
    return
  end
  local presorted = presort(self.unprepared, {mutate = 500, expression = 400, ["not"] = 300, choose = 200, union = 100, object = 0})

  -- Ensure that all nodes which provide a term contribute to that terms cardinality
  for _, node in ipairs(presorted) do
    for term in pairs(node.deps.provides) do
      node.deps.contributes:add(self:cardinal(term))
    end
  end

  -- Add newly provided terms to the DG's terms
  local neueTerms = Set:new()
  for _, node in ipairs(presorted) do
    neueTerms:union(node.deps.provides + node.deps.contributes, true)
  end
  self.terms:union(neueTerms, true)

  -- Link new maybe provides if no other nodes provide them
  for _, node in ipairs(presorted) do
    for term in pairs(node.deps.maybeProvides) do
      if not self.terms[term] then
        node.deps.provides:add(term)
        node.deps.contributes:add(self:cardinal(term))
        neueTerms:add(term)
        neueTerms:add(self:cardinal(term))
        self.terms:add(term)
        self.terms:add(self:cardinal(term))
      end
    end
  end

  -- Link new maybe dependencies to existing terms
  for _, node in ipairs(presorted) do
    for term in pairs(node.deps.maybeDepends) do
      if self.terms[term] and not (node.deps.provides[term] or node.deps.contributes[term]) then
        node.deps.depends:add(term)
      end
    end
  end

  -- Link existing maybe dependencies to new terms
  for term in std.pairs(neueTerms) do
    if self.dependents[term] == nil then
      self.dependents[term] = Set:new()
      for node in pairs(self.unsorted) do
        if node.deps.maybeDepends[term] then
          self.dependents[term]:add(node)
          node.deps.depends:add(term)
          node.deps.unsatisfied = node.deps.unsatisfied + 1
        end
      end
    end
  end

  -- Trim dependencies on terms the node expects to provide and unused maybes
  for _, node in ipairs(presorted) do
    local deps = node.deps
    deps.depends:difference(deps.provides, true)
    deps.maybeDepends = Set:new()
    deps.maybeProvides = Set:new()
  end

  -- Recursively prepare any child graphs
  for _, node in ipairs(presorted) do
    local deps = node.deps
    if node.deps.graph then
      node.deps.graph:prepare()
      local required = node.deps.graph:requires()
      for term in pairs(required) do
        node.deps.graph:satisfy(term)
        node.deps.depends:add(term)
      end
    elseif node.queries then
      for _, query in ipairs(node.queries) do
        query.deps.graph:prepare()
        local required = query.deps.graph:requires()
        for term in pairs(required) do
          query.deps.graph:satisfy(term)
          node.deps.depends:add(term)
        end
      end
    end
  end

  -- Group contributed terms and consolidate with existing term groups
  -- These are grouped into "cardinality islands", in which cardinality can be guaranteed to be stable
  -- once all terms in the group have been maximally joined/filtered
  -- @NOTE: groups are unique in that they depend on nodes rather than terms
  for _, node in ipairs(presorted) do
    local terms = node.deps.contributes
    local groups = Set:new()
    local neueGroup = Set:new()
    local depends = Set:new{node}
    for term in pairs(terms) do
      local grouped = false
      for group in pairs(self.termGroups) do
        if group[term] then
          groups:add(group)
          grouped = true
        end
      end
      if not grouped then
        neueGroup:add(term)
        groups:add(neueGroup)
      end
    end
    if groups:length() == 1 then
      for group in pairs(groups) do
        self.termGroups:add(group)
        depends:union(self.groupDepends[group] or nothing, true)
        neueGroup = group
      end
    elseif groups:length() > 1 then
      for group in pairs(groups) do
        depends:union(self.groupDepends[group] or nothing, true)
        for term in pairs(group) do
          neueGroup:add(term)
        end
        self.termGroups:remove(group)
        self.groupDepends[group] = nil
      end
      self.termGroups:add(neueGroup)
    end
    self.groupDepends[neueGroup] = depends
  end

  -- Register new nodes as a dependent on all the terms they require but cannot provide
  -- Move new nodes into unsorted
  for _, node in ipairs(presorted) do
    node.deps.unsatisfied = 0
    self.unprepared:remove(node)
    self.unsorted:add(node)

    local deps = node.deps
    for term in pairs(deps.depends) do
      if not self.bound[term] then
        if self.dependents[term] then
          self.dependents[term]:add(node)
        else
          self.dependents[term] = Set:new{node}
        end
        deps.unsatisfied = deps.unsatisfied + 1
      end
    end

    local anyBound = false
    for term in std.pairs(deps.anyDepends) do
      if self.bound[term] then
        anyBound = true
        break
      end
    end
    if not anyBound then
      if deps.anyDepends:length() > 0 then
        deps.unsatisfied = deps.unsatisfied + 1
      end

      for term in pairs(deps.anyDepends) do
        if self.dependents[term] then
          self.dependents[term]:add(node)
        else
          self.dependents[term] = Set:new{node}
        end
      end
    end
  end
end

function DependencyGraph:satisfy(term)
  -- Decrement the unsatisfied term count for nodes depending on this term if it hasn't been provided already
  if self.dependents[term] and not self.bound[term] then
    self.bound:add(term)
    for dependent in pairs(self.dependents[term]) do
      local deps = dependent.deps
      if deps.unsatisfied > 0 then
        deps.unsatisfied = deps.unsatisfied - 1
      end

      if dependent.deps.anyDepends[term] then
        dependent.deps.depends:add(term)
        dependent.deps.provides:remove(term)
        for anyTerm in pairs(dependent.deps.anyDepends) do
          self.dependents[anyTerm]:remove(dependent)
        end
        dependent.deps.anyDepends:intersection(nothing, {})
      end
    end
  end
end

function DependencyGraph:order(allowPartial)
  -- The is naive ordering rules out a subset of valid subgraph embeddings that depend upon parent term production.
  -- The easy solution to fix this is to iteratively fix point the parent and child graphs until ordering is finished or
  -- or no new productions are possible.
  -- E.g.:
  -- 1. a -> a
  -- 2. f -> b
  -- 3. subquery
  --   i.   a -> b
  --   ii.  b -> a
  --   iii. a, b -> f
  self:prepare()
  if self.unsorted:length() == 0 then
    return
  end

  -- Pre-sort the unsorted list in rough order of cost
  -- this makes ordering more deterministic and potentially improves performance
  local presorted = presort(self.unsorted)
  while self.unsorted:length() > 0 do
    local scheduled = false
    for ix, node in ipairs(presorted) do
      local deps = node.deps
      if deps.unsatisfied == 0 then
        self.sorted[#self.sorted + 1] = node
        self.unsorted:remove(node)
        table.remove(presorted, ix)

        -- order child graphs, if any
        if node.queries then
          for _, body in ipairs(node.queries) do
            body.deps.graph:order()
          end
        elseif deps.graph then
          deps.graph:order()
        end

        -- Strip terms that have already been provided
        for term in pairs(deps.provides) do
          if self.bound[term] then
            deps.provides:remove(term)
          end
        end

        -- clean dependency hooks
        for term in pairs(deps.depends + deps.anyDepends) do
          self.dependents[term]:remove(node)
        end

        -- Decrement the unsatisfied term count for nodes depending on terms this node provides that haven't been provided
        for term in pairs(deps.provides) do
          self:satisfy(term)
        end

        -- Determine if the group containing this node is stabilized by its satisfaction
        -- If so, provide every term in the group
        local group = self:group(node)
        if group then
          local depends = self.groupDepends[group]
          depends:remove(node)
          if depends:length() == 0 then
            for term in pairs(group) do
              deps.provides:add(term)
              self:satisfy(term)
            end
          end
        end
        scheduled = true
        break
      end
    end
    if not scheduled then
      if not allowPartial then
        local requires = self:requires()
        if requires:length() > 0 then
          for term in pairs(requires) do
            errors.unknownVariable(self.context, term, self.terms)
          end
        else
          errors.unorderableGraph(self.context, self.query)
        end
        self.ignore = true
      end

      break
    end
  end
  return self.sorted, #self.unsorted > 0
end

function fmtDepNode(node)
  if not node.deps then error(std.debug.traceback()) end
  local deps = node.deps
  local result = tostring(deps.depends)
  if deps.maybeDepends:length() > 0 then
    result = result .. "|MAYBE:" .. tostring(deps.maybeDepends)
  end
  if deps.anyDepends:length() > 0 then
    result = result .. "|ANY:" .. tostring(deps.anyDepends)
  end
  result = result .. " -> "
  result = result .. tostring(node.deps.provides)
  if deps.maybeProvides:length() > 0 then
    result = result .. "|MAYBE:" .. tostring(deps.maybeProvides)
  end
  if deps.contributes:length() > 0 and (deps.provides * deps.contributes):length() == 0 then
    result = result .. "|CONTRIBUTES:" .. tostring(deps.contributes)
  end

  result = result .. "\n  " .. util.indentString(1, tostring(node))
  return result
end

function DependencyGraph.__tostring(dg)
  local result = "DependencyGraph{"
  if dg.unprepared:length() > 0 then
    for node in pairs(dg.unprepared) do
      result = string.format("%s\n   X: %s", result, util.indentString(2, fmtDepNode(node)))
    end
  end
  if #dg.sorted > 0 then
    for ix, node in ipairs(dg.sorted) do
      result = string.format("%s\n  %2d: %s", result, ix, util.indentString(2, fmtDepNode(node)))
    end
  end
  if dg.unsorted:length() > 0 then
    for node in pairs(dg.unsorted) do
      result = string.format("%s\n   ?: %s", result, util.indentString(2, fmtDepNode(node)))
    end
  end
  return result .. "\n}"
end


ScanNode = {}
function ScanNode:new(obj)
  obj = obj or {}
  setmetatable(obj, self)
  self.__index = self
  return obj
end

function ScanNode:fromObject(source, context)
  local obj = self
  if getmetatable(obj) ~= ScanNode then
    obj = self:new()
  end
  obj.id = util.generateId()
  if source.id then
    context.downEdges[#context.downEdges + 1] = {source.id, obj.id}
  end
  obj.source = source
  obj.type = source.type
  obj.scope = source.scope
  obj.operator = source.operator
  for _, binding in std.ipairs(source.bindings) do
    obj[binding.field] = binding.variable or binding.constant
  end
  return obj
end

function ScanNode:fromBinding(source, binding, entity, context)
  local obj = self
  if getmetatable(obj) ~= ScanNode then
    obj = self:new()
  end
  obj.id = util.generateId()
  if binding.id then
    context.downEdges[#context.downEdges + 1] = {binding.id, obj.id}
  end
  obj.source = source
  obj.type = source.type
  obj.operator = source.operator
  obj.scope = source.scope
  obj.entity = entity
  obj.attribute = binding.field
  obj.value = binding.variable or binding.constant
  context.downEdges[#context.downEdges + 1] = {obj.value.id, obj.id}
  return obj
end

function ScanNode.__tostring(obj)
  local operator = ""
  if obj.operator then
    operator = "operator: " .. tostring(obj.operator) .. ", "
  end
  if obj.scope then
    operator = operator .. "scope: " .. tostring(obj.scope) .. ", "
  end
  local value = obj.value
  return "ScanNode{type: " .. tostring(obj.type) .. ", " .. operator ..
    "entity: " .. tostring(obj.entity) ..
    ", attribute: " .. tostring(obj.attribute) ..
    ", value: " .. tostring(value) .. "}"
end

SubprojectNode = {}
function SubprojectNode:new(obj, source, context, scope)
  obj = obj or {}
  obj.id = util.generateId()
  if source.id then
    context.downEdges[#context.downEdges + 1] = {source.id, obj.id}
  end
  obj.type = obj.type or "subproject"
  obj.projection = obj.projection or Set:new()
  obj.provides = obj.provides or Set:new()
  obj.nodes = obj.nodes or {}
  obj.scope = scope
  setmetatable(obj, self)
  self.__index = self
  return obj
end

function SubprojectNode.__tostring(obj)
  local result = "SubprojectNode " .. tostring(obj.projection) .. " -> " .. tostring(obj.provides) .. " {"
  for _, node in ipairs(obj.nodes) do
    result = result .. "\n  " .. util.indentString(2, tostring(node))
  end
  if #obj.nodes > 0 then
    result = result .. "\n"
  end
  return result .. "}"
end


function isEAVNode(node)
  for _, binding in std.ipairs(node.bindings) do
    if binding.field == TAG_FIELD and binding.constant and binding.constant.constant == EAV_TAG then
      return true
    end
  end
  return false
end

function unpackObjects(dg, context)
  local unpacked = {}
  local tmpCounter = 0
  dg:order()
  for _, node in ipairs(dg.sorted) do
    if node.type == "object" or node.type == "mutate" then
      local unpackList = unpacked
      local subproject
      if node.type == "mutate" then
        -- local projection = Set:new()
        -- for term in pairs(node.deps.depends) do
        --   local variable = term
        --   for var, cardinal in pairs(dg.cardinalTerms) do
        --     if term == cardinal then
        --       variable = var
        --       break
        --     end
        --   end
        --   projection:add(variable)
        -- end
        -- node.projection = projection

        -- @FIXME: current projection is poisoned in the case of parent-child relations
        local projection = node.projection
        for _, binding in ipairs(node.bindings or nothing) do
          if binding.field == ENTITY_FIELD and not node.deps.provides[binding.variable] then
            projection:add(binding.variable)
            break
          end
        end
        projection:union(node.projection or nothing, true)

        subproject = SubprojectNode:new({projection = projection, provides = node.deps.provides}, node, context, node.scope)
        unpackList = subproject.nodes
        unpacked[#unpacked + 1] = subproject
      end

      if isEAVNode(node) then
        unpackList[#unpackList + 1] = ScanNode:fromObject(node, context)
      else
        local entity
        for _, binding in ipairs(node.bindings) do
          if binding.field == ENTITY_FIELD then
            entity = binding.variable or binding.constant
          end
        end

        for _, binding in ipairs(node.bindings) do
          if binding.field ~= ENTITY_FIELD then
            if subproject and binding.variable and not subproject.projection[binding.variable] then
              subproject.provides:add(entity)
              unpacked[#unpacked + 1] = SubprojectNode:new({projection = subproject.projection + Set:new{entity, binding.variable}, nodes = {ScanNode:fromBinding(node, binding, entity, context)}}, binding, context, node.scope)
            else
              unpackList[#unpackList + 1] = ScanNode:fromBinding(node, binding, entity, context)
            end
          elseif #node.bindings == 1 then
            error("Eliding only binding on object: " .. tostring(node))
          end
        end
      end
    elseif node.type == "expression" and node.projection then
      local subproject = SubprojectNode:new({kind = "aggregate", projection = node.projection, provides = node.deps.provides, nodes = {node}}, node, context)
      if node.operator == "count" then
        local constant = makeNode(context, "constant", node, {generated = true, constant = 1, constantType = "number"})
        node.bindings[#node.bindings + 1] = makeNode(context, "binding", node, {generated = true, field = "a", constant = constant})
        node.operator = "sum"
      end
      unpacked[#unpacked + 1] = subproject
    else
      if node.type == "union" or node.type == "choose" or node.type == "not" then
        for _, query in ipairs(node.queries) do
          unpackObjects(query.deps.graph, context)
        end
      end
      unpacked[#unpacked + 1] = node
    end
  end

  dg.query.unpacked = unpacked
  return unpacked
end

function compileExec(contents, tracing)
  local parseGraph = parser.parseString(contents)
  local context = parseGraph.context

  if context.errors and #context.errors ~= 0 then
    print("Bailing due to errors.")
    return 0
  end

  local set = {}
  local nameset = {}

  for ix, queryGraph in ipairs(parseGraph.children) do
    local dependencyGraph = DependencyGraph:fromQueryGraph(queryGraph, context)
    local unpacked = unpackObjects(dependencyGraph, context)
    -- @NOTE: We cannot allow dead DGs to still try and run, they may be missing filtering hunks and fire all sorts of missiles
    if not dependencyGraph.ignore then
      set[#set+1] = queryGraph
      nameset[#nameset+1] = queryGraph.name
    end
  end
<<<<<<< HEAD

  if context.errors and #context.errors ~= 0 then
    print("Bailing due to errors.")
    return 0
  end
  return build.build(set, tracing, parseGraph), util.toFlatJSON(parseGraph)
=======
  return build.build(set, tracing, parseGraph), util.toFlatJSON(parseGraph), nameset
>>>>>>> 6b3a912f
end

function analyze(content, quiet)
  local parseGraph = parser.parseString(content)
  local context = parseGraph.context
  if context.errors and #context.errors ~= 0 then
    print("Bailing due to errors.")
    return 0
  end

  for ix, queryGraph in std.ipairs(parseGraph.children) do
    print("----- Query Graph (" .. ix .. ") " .. queryGraph.name .. " -----")
    local dependencyGraph = DependencyGraph:fromQueryGraph(queryGraph, context)
    if not quiet then
      print("--- Unprepared DGraph ---")
      print("  " .. util.indentString(1, tostring(dependencyGraph)))
    end

    dependencyGraph:prepare()
    if not quiet then
      print("--- Unsorted DGraph ---")
      print("  " .. util.indentString(1, tostring(dependencyGraph)))
    end

    local sorted = dependencyGraph:order()
    print("--- Sorted DGraph ---")
    print("  " .. util.indentString(1, tostring(dependencyGraph)))

    local unpacked = unpackObjects(dependencyGraph, context)
    print("--- Unpacked Objects / Mutates ---")
    print("  {")
    for ix, node in ipairs(unpacked) do
      print(string.format("    %2d: %s", ix, util.indentString(4, tostring(node))))
    end
    print("  }")
  end

  if context.errors and #context.errors ~= 0 then
    print("Bailing due to errors.")
    return 0
  end

  return 0
end

function analyzeQuiet(content)
  return analyze(content, true)
end

if ... == nil then
  local testTable = {a = 5, b = "z", c = {d = {}}}
  print("Testing printTable")
  util.printTable(testTable)

  local Node = {}
  function Node:new(obj)
    setmetatable(obj, self)
    self.__index = self
    return obj
  end
  function Node.__tostring(obj)
    return "Table<" .. obj.name .. ">{}"
  end

  print("Testing DG")
  local dg = DependencyGraph:new()
  dg:add(Node:new{name = "foo"}, Set:new{"b", "c"}, Set:new{"a", "b"})
  dg:add(Node:new{name = "bar"}, Set:new{"c", "d"}, Set:new{"a", "c"})
  dg:add(Node:new{name = "baz"}, Set:new{"d"}, Set:new{"d", "e", "f"})
  dg:add(Node:new{name = "quux"}, nil, Set:new{"d", "c"})
  dg:add(Node:new{name = "buzz"}, Set:new{"e", "b"}, nil)
  print("Unsorted 1")
  print(dg)
  local sorted = dg:order()
  print("Sorted 1")
  print(dg)
  util.printList(sorted)

  print("\nPartial sort")
  dg = DependencyGraph:new()
  dg:add(Node:new{name = "foo"}, Set:new{"b", "z"}, Set:new{"a", "b"})
  dg:add(Node:new{name = "bar"}, Set:new{"c", "d"}, Set:new{"a", "c"})
  dg:add(Node:new{name = "baz"}, Set:new{"d"}, Set:new{"d", "e", "f"})
  dg:add(Node:new{name = "quux"}, nil, Set:new{"d", "c"})
  dg:add(Node:new{name = "buzz"}, Set:new{"e", "b"}, nil)
  dg:order(true)
  print(dg)
end

return Pkg<|MERGE_RESOLUTION|>--- conflicted
+++ resolved
@@ -1185,16 +1185,11 @@
       nameset[#nameset+1] = queryGraph.name
     end
   end
-<<<<<<< HEAD
-
   if context.errors and #context.errors ~= 0 then
     print("Bailing due to errors.")
     return 0
   end
-  return build.build(set, tracing, parseGraph), util.toFlatJSON(parseGraph)
-=======
   return build.build(set, tracing, parseGraph), util.toFlatJSON(parseGraph), nameset
->>>>>>> 6b3a912f
 end
 
 function analyze(content, quiet)
