-- Imports / module wrapper
local Pkg = {}
local std = _G
local error = error
local print = print
local pairs = pairs
local ipairs = ipairs
local type = type
local tostring = tostring
local getmetatable = getmetatable
local setmetatable = setmetatable
local string = string
local util = require("util")
local Set = require("set").Set
local parser = require("parser")
local color = require("color")
local db = require("db")
local build = require("build")
setfenv(1, Pkg)

local ENTITY_FIELD = parser.ENTITY_FIELD
local TAG_FIELD = "tag"
local EAV_TAG = "eav"

-- Utilities
local nothing = {}

function formatQueryNode(node, indent)
  indent = indent or 0
  local padding = string.rep("  ", indent)
  local result = padding .. node.type
  if node.type == "query" then
    result = result .. "<" .. (node.name or "unnamed") .. ">"
    if node.unpacked then
      result = result .. "{\n"
      for ix, guy in std.ipairs(node.unpacked) do
        result = result .. padding .. "  " .. ix .. ". " .. tostring(guy) .. ",\n"
      end
      result = result .. padding .. "}"
    elseif node.deps and node.deps.graph then
      result = result .. tostring(node.deps.graph)
    end
  elseif node.type == "constant" then
    result = result .. "<" .. node.constant .. ">"
  elseif node.type == "variable" then
    result = result .. "<" .. (node.name or "unnamed") .. ">"
  elseif node.type == "binding" then
    result = result .. "{" .. tostring(node.field) .. " -> "
    if node.constant then
      result = result .. tostring(node.constant.constant)
    elseif node.variable then
      result = result .. formatQueryNode(node.variable)
    end
    return result .. "}"
  elseif node.type == "object" then
    result = result .. "{"
    for _, binding in std.ipairs(node.bindings) do
      result = result .. formatQueryNode(binding) .. ", "
    end
    return result .. "}"
  elseif node.type == "mutate" then
    result = result .. "<" .. node.operator .. ">{"
    for _, binding in std.ipairs(node.bindings) do
      result = result .. formatQueryNode(binding) .. ", "
    end
    return result .. "}"
  elseif node.type == "union" or node.type == "choose" or node.type == "not" then
    result = result .. "{\n"
    for _, query in std.ipairs(node.queries) do
      result = result .. formatQueryNode(query, 1) .. ",\n"
    end
    return result .. "}"
  elseif node.type == "expression" then
    result = result .. " " .. node.operator .. "("
    for _, binding in std.ipairs(node.bindings) do
      result = result .. binding.field .. " = " .. formatQueryNode(binding.variable or binding.constant) .. ", "
    end
    result = string.sub(result, 1, -3) .. ")"
  end
  return result
end

local DefaultNodeMeta = {}
DefaultNodeMeta.__tostring = formatQueryNode

local function applyDefaultMeta(_, node)
  if type(node) == "table" and node.type and getmetatable(node) == nil then
    setmetatable(node, DefaultNodeMeta)
  end
end

-- Dependency Graph
DependencyGraph = {}

function DependencyGraph:new(obj)
  obj = obj or {}
  -- Essential state
  obj.unprepared = obj.unprepared or Set:new() -- set of nodes that must still be prepared prior to ordering
  obj.unsorted = obj.unsorted or Set:new() -- set of nodes that need to be ordered
  obj.sorted = obj.sorted or {} -- append-only set of ordered nodes

  obj.unsatisfied = obj.unsatisfied or {} -- Number of terms required but not bound per node
  obj.dependents = obj.dependents or {} -- Sets of nodes depending on a term
  obj.strongDependents = obj.strongDependents or {} -- Sets of nodes strongly depending on (requiring stabilization of) a term
  obj.bound = obj.bound or Set:new() -- Set of terms bound by the currently ordered set of nodes
  obj.terms = obj.terms or Set:new() -- Set of all terms provided by any node in the graph
  obj.termGroups = obj.termGroups or Set:new() -- Set of sets of terms that are in some way joined

  setmetatable(obj, self)
  self.__index = self
  return obj
end

-- Get the variables this dgraph depends on for reification
function DependencyGraph:depends()
  self:order(true)
  local depends = Set:new()
  for node in pairs(self.unprepared + self.unsorted) do
    depends:add(node.deps.depends + node.deps.anyDepends + node.deps.maybeDepends + node.deps.strongDepends)
  end
  for _, node in ipairs(self.sorted) do
    depends:union(node.deps.depends + node.deps.anyDepends + node.deps.maybeDepends + node.deps.strongDepends, true)
  end
  return depends
end

function DependencyGraph:provides()
  self:order(true)
  return self.bound
end

function DependencyGraph:isOrdered()
  return self.unsorted:length() == 0
end

function DependencyGraph:addObjectNode(node)
  local deps = {provides = Set:new()}
  node.deps = deps
  for _, binding in ipairs(node.bindings or nothing) do
    if binding.variable then
      deps.provides:add(binding.variable)
    end
  end
  return self:add(node)
end

function DependencyGraph:addMutateNode(node)
  local deps = {
    maybeProvides = Set:new(),
    depends = Set:new(),
    maybeDepends = Set:new()
  }
  node.deps = deps
  for _, binding in ipairs(node.bindings or nothing) do
    -- If the entity term isn't bound, the mutation provides it
    -- If the binding is bound on a variable that is provided in the query, it becomes a dependency of the variable.
    if binding.variable then
      if binding.field == ENTITY_FIELD then
        deps.maybeProvides:add(binding.variable)
      end
      deps.maybeDepends:add(binding.variable)
    end
  end
  return self:add(node)
end

function DependencyGraph:addExpressionNode(node)
  -- TODO also need to consider projections and groupings as dependencies
  -- TODO handle productions other than just "return", this will require schemas
  local deps = {
    provides = Set:new(),
    maybeProvides = Set:new(),
    depends = Set:new(),
    anyDepends = Set:new(),
    weakDepends = Set:new()
  }
  node.deps = deps

  local args = {}
  for _, binding in ipairs(node.bindings) do
    args[binding.field] = binding.variable or binding.constant
  end

  if node.operator == "=" and not args["return"] then
    if args.a.type == "constant" and args.b.type == "constant" then
      -- no deps, no provides
    elseif args.a.type == "constant" then
      deps.provides:add(b)
    elseif args.b.type == "constant" then
      deps.provides:add(a)
    else
      deps.provides:add(args.a)
      deps.anyDepends:add(args.a)
      deps.provides:add(args.b)
      deps.anyDepends:add(args.b)
    end
  else
    local schemas = db.getSchemas(node.operator)
    local pattern = util.shallowCopy(schemas[1].signature)
    for _, schema in ipairs(schemas) do
      for field in pairs(schema.signature) do
        if pattern[field] ~= schema.signature[field] then
          pattern[field] = db.OPT
        end
      end
    end

    for field in pairs(pattern) do
      if args[field] and args[field].type ~= "constant" then
        if pattern[field] == db.IN then
          deps.depends:add(args[field])
        elseif pattern[field] == db.OUT then
          deps.provides:add(args[field])
        else
          deps.maybeProvides:add(args[field])
          deps.weakDepends:add(args[field])
        end
      end
    end
  end

  return self:add(node)
end

function DependencyGraph:addSubqueryNode(node)
  local deps = {
    provides = Set:new(),
    maybeDepends = Set:new()
  }
  node.deps = deps

  if node.outputs then
    for _, var in std.pairs(node.outputs) do
      deps.provides:add(var)
    end
  end

  for _, body in std.ipairs(node.queries) do
    local subgraph = DependencyGraph:fromQueryGraph(body)
    deps.maybeDepends:union(subgraph:depends(), true)
  end
  return self:add(node)
end

function DependencyGraph:fromQueryGraph(query, terms, bound)
  local uniqueCounter = 0
  local dgraph = self
  if getmetatable(dgraph) ~= DependencyGraph then
    dgraph = self:new()
  end
  dgraph.query = query
  query.deps = {graph = dgraph}

  util.walk(query, applyDefaultMeta)

  for _, node in std.ipairs(query.expressions or nothing) do
    dgraph:addExpressionNode(node)
  end
  for _, node in std.ipairs(query.objects or nothing) do
    dgraph:addObjectNode(node)
  end
  for _, node in std.ipairs(query.nots or nothing) do
    dgraph:addSubqueryNode(node)
  end
  for _, node in std.ipairs(query.unions or nothing) do
    dgraph:addSubqueryNode(node)
  end
  for _, node in std.ipairs(query.chooses or nothing) do
    dgraph:addSubqueryNode(node)
  end
  for _, node in std.ipairs(query.mutates or nothing) do
    dgraph:addMutateNode(node)
  end

  return dgraph
end
-- provides are the set of terms provided after this node has been scheduled
-- maybeProvides are the set of terms that, IFF provided in this query, become dependencies of this node
-- depends are the set of terms that must be provided prior to scheduling this node
-- maybeDepends are the set of terms that, IFF provided in this query, become dependencies of this node
-- strongDepends are the set of terms that must be completely settled (cardinality-stable) prior to scheduling this node
-- anyDepends are the set of terms that, if any single term is satisfied, are all satisfied as a set
-- @NOTE: that, in order to permit stable scheduling, maybe and strong depends will not be treated as joining term groups
function DependencyGraph:add(node)
  node.deps = node.deps or {}
  local deps = node.deps
  deps.provides = deps.provides or Set:new()
  deps.maybeProvides = deps.maybeProvides or Set:new()
  deps.depends = deps.depends or Set:new()
  deps.weakDepends = deps.weakDepends or Set:new()
  deps.maybeDepends = deps.maybeDepends or Set:new()
  deps.strongDepends = deps.strongDepends or Set:new()
  deps.anyDepends = deps.anyDepends or Set:new()

  self.unprepared:add(node)
end

function DependencyGraph:prepare() -- prepares a completed graph for ordering
  -- Link new maybe provides if no other nodes provide them
  for node in pairs(self.unprepared) do
    for term in pairs(node.deps.maybeProvides) do
      if not self.terms[term] then
        node.deps.provides:add(term)
      end
    end
  end

  -- Add newly provided terms to the DG's terms
  local neueTerms = Set:new()
  for node in pairs(self.unprepared) do
    neueTerms:union(node.deps.provides + node.deps.maybeProvides, true)
  end
  self.terms:union(neueTerms, true)

  -- Link new maybe dependencies to existing terms
  for node in pairs(self.unprepared) do
    for term in pairs(node.deps.maybeDepends) do
      if self.terms[term] and not node.deps.provides[term] then
        node.deps.strongDepends:add(term)
      end
    end

    for term in pairs(node.deps.weakDepends) do
      if self.terms[term] and not node.deps.provides[term] then
        node.deps.depends:add(term)
      end
    end
  end

  -- Link existing maybe dependencies to new terms
  for term in std.pairs(neueTerms) do
    if self.strongDependents[term] == nil then
      self.strongDependents[term] = Set:new()
      for node in pairs(self.unsorted) do
        if node.deps.maybeDepends[term] then
          self.strongDependents[term]:add(node)
          node.deps.strongDepends:add(term)
          node.deps.unsatisfied = node.deps.unsatisfied + 1
        end
      end
    end

    if self.dependents[term] == nil then
      self.dependents[term] = Set:new()
      for node in pairs(self.unsorted) do
        if node.deps.weakDepends[term] then
          self.dependents[term]:add(node)
          node.deps.depends:add(term)
          node.deps.unsatisfied = node.deps.unsatisfied + 1
        end
      end
    end
  end

  -- Trim dependencies on terms the node expects to provide and unused maybes
  for node in pairs(self.unprepared) do
    local deps = node.deps
    deps.depends:difference(deps.provides, true)
    deps.strongDepends:difference(deps.provides, true)
    deps.maybeDepends = Set:new()
    deps.maybeProvides = Set:new()
  end

  -- Group terms and consolidate with existing term groups
  -- These are grouped into "cardinality islands", in which cardinality can be guaranteed to be stable
  -- once all terms in the group have been maximally joined/filtered
  for node in pairs(self.unprepared) do
    local deps = node.deps
    local terms = deps.provides + deps.depends + deps.anyDepends
    local groups = Set:new()
    local neueGroup = Set:new()
    for term in pairs(terms) do
      local grouped = false
      for group in pairs(self.termGroups) do
        if group[term] then
          groups:add(group)
          grouped = true
        end
      end
      if not grouped then
        neueGroup:add(term)
        groups:add(neueGroup)
      end
    end
    if groups:length() == 1 then
      for group in pairs(groups) do
        self.termGroups:add(group)
      end
    elseif groups:length() > 1 then
      for group in pairs(groups) do
        for term in pairs(group) do
          neueGroup:add(term)
        end
        self.termGroups:remove(group)
      end
      self.termGroups:add(neueGroup)
    end
  end

  -- Register new nodes as a dependent on all the terms they require but cannot provide
  -- Move new nodes into unsorted
  for node in pairs(self.unprepared) do
    node.deps.unsatisfied = 0
    self.unprepared:remove(node)
    self.unsorted:add(node)

    local deps = node.deps
    for term in pairs(deps.depends) do
      if not self.bound[term] then
        if self.dependents[term] then
          self.dependents[term]:add(node)
        else
          self.dependents[term] = Set:new{node}
        end
        deps.unsatisfied = deps.unsatisfied + 1
      end
    end

    for term in pairs(deps.strongDepends) do
      if not self.bound[term] then
        if self.strongDependents[term] then
          self.strongDependents[term]:add(node)
        else
          self.strongDependents[term] = Set:new{node}
        end
        deps.unsatisfied = deps.unsatisfied + 1
      end
    end

    local anyBound = false
    for term in std.pairs(deps.anyDepends) do
      if self.bound[term] then
        anyBound = true
        break
      end
    end
    if not anyBound then
      if deps.anyDepends:length() > 0 then
        deps.unsatisfied = deps.unsatisfied + 1
      end

      for term in pairs(deps.anyDepends) do
        if self.dependents[term] then
          self.dependents[term]:add(node)
        else
          self.dependents[term] = Set:new{node}
        end
      end
    end
  end
end

function DependencyGraph:group(term) -- get the termGroup of the given term
  for group in pairs(self.termGroups) do
    if group[term] then
      return group
    end
  end
end

function DependencyGraph:groupUnsatisfied(group) -- get the number of  outstanding nodes that must be ordered before the group stabilizes
  local unsatisfied = 0
  for term in pairs(group) do
    if self.dependents[term] then
      unsatisfied = unsatisfied + self.dependents[term]:length()
    end
    for node in pairs(self.unsorted) do
      if node.deps.provides[term] then
        unsatisfied = unsatisfied + 1
      end
    end
  end
  return unsatisfied
end

function DependencyGraph:order(allowPartial)
  -- The is naive ordering rules out a subset of valid subgraph embeddings that depend upon parent term production.
  -- The easy solution to fix this is to iteratively fix point the parent and child graphs until ordering is finished or
  -- or no new productions are possible.
  -- E.g.:
  -- 1. a -> a
  -- 2. f -> b
  -- 3. subquery
  --   i.   a -> b
  --   ii.  b -> a
  --   iii. a, b -> f
  self:prepare()
  while self.unsorted:length() > 0 do
    local scheduled = false
    for node in pairs(self.unsorted) do
      local deps = node.deps
      if deps.unsatisfied == 0 then
        self.sorted[#self.sorted + 1] = node
        self.unsorted:remove(node)

        -- order child graphs, if any
        if node.queries then
          for _, body in ipairs(node.queries) do
            body.deps.graph:order()
          end
        elseif deps.graph then
          deps.graph:order()
        end

        -- clean dependency hooks
        for term in pairs(deps.depends + deps.anyDepends) do
          self.dependents[term]:remove(node)
        end

        -- Decrement the unsatisfied term count for nodes depending on terms this node provides that haven't been provided
        if deps.provides:length() > 0 then
          local someTerm
          for term in pairs(deps.provides) do
            someTerm = term
            if self.dependents[term] and not self.bound[term] then
              self.bound:add(term)
              for dependent in pairs(self.dependents[term]) do
                local deps = dependent.deps
                if deps.unsatisfied > 0 then
                  deps.unsatisfied = deps.unsatisfied - 1
                end
              end
            end
          end

          -- Determine if the group containing the provided terms is stabilized by ordering this node
          -- If so, satisfy the strong dependencies of every term in the group
          local group = self:group(someTerm)
          if self:groupUnsatisfied(group) == 0 then
            for term in pairs(group) do
              if self.strongDependents[term] then
                for dependent in pairs(self.strongDependents[term]) do
                  local deps = dependent.deps
                  deps.unsatisfied = deps.unsatisfied - 1
                end
              end
            end
          end
        end
        scheduled = true
        break
      end
    end
    if not scheduled and not allowPartial then
      print("-----ERROR----")
      print(tostring(self))
      print("--------------")
      error("Unable to find a valid dependency ordering for the given graph, aborting")
    elseif not scheduled then
      break
    end
  end
  return self.sorted, #self.unsorted > 0
end

function fmtDepNode(node)
  if not node.deps then error(std.debug.traceback()) end
  local deps = node.deps
  local result = tostring(deps.depends)
  if deps.strongDepends:length() > 0 then
    result = result .. "|STRONG:" .. tostring(deps.strongDepends)
  end
  if deps.maybeDepends:length() > 0 then
    result = result .. "|MAYBE:" .. tostring(deps.maybeDepends)
  end
  if deps.anyDepends:length() > 0 then
    result = result .. "|ANY:" .. tostring(deps.anyDepends)
  end
  result = result .. " -> "
  result = result .. tostring(node.deps.provides)
  if deps.maybeProvides:length() > 0 then
    result = result .. "|MAYBE:" .. tostring(deps.maybeProvides)
  end
  result = result .. "\n  " .. util.indentString(1, tostring(node))
  return result
end

function DependencyGraph.__tostring(dg)
  local result = "DependencyGraph{"
  if dg.unprepared:length() > 0 then
    for node in pairs(dg.unprepared) do
      result = string.format("%s\n   X: %s", result, util.indentString(2, fmtDepNode(node)))
    end
  end
  if #dg.sorted > 0 then
    for ix, node in ipairs(dg.sorted) do
      result = string.format("%s\n  %2d: %s", result, ix, util.indentString(2, fmtDepNode(node)))
    end
  end
  if dg.unsorted:length() > 0 then
    for node in pairs(dg.unsorted) do
      result = string.format("%s\n   ?: %s", result, util.indentString(2, fmtDepNode(node)))
    end
  end
  if dg.termGroups:length() > 0 then
    result = result .. "\n  -- term groups -- "
    for group in pairs(dg.termGroups) do
      result = result .. "\n  " .. tostring(group) .. ": " .. dg:groupUnsatisfied(group)
    end
  end
  return result .. "\n}"
end


ScanNode = {}
function ScanNode:new(obj)
  obj = obj or {}
  setmetatable(obj, self)
  self.__index = self
  return obj
end

function ScanNode:fromObject(source, context)
  local obj = self
  if getmetatable(obj) ~= ScanNode then
    obj = self:new()
  end
  obj.id = util.generateId()
  if source.id then
    context.downEdges[#context.downEdges + 1] = {source.id, obj.id}
  end
  obj.source = source
  obj.type = source.type
  obj.scope = source.scope
  obj.operator = source.operator
  for _, binding in std.ipairs(source.bindings) do
    obj[binding.field] = binding.variable or binding.constant
  end
  return obj
end

function ScanNode:fromBinding(source, binding, entity, context)
  local obj = self
  if getmetatable(obj) ~= ScanNode then
    obj = self:new()
  end
  obj.id = util.generateId()
  if binding.id then
    context.downEdges[#context.downEdges + 1] = {binding.id, obj.id}
  end
  obj.source = source
  obj.type = source.type
  obj.operator = source.operator
  obj.scope = source.scope
  obj.entity = entity
  obj.attribute = binding.field
  obj.value = binding.variable or binding.constant
  return obj
end

function ScanNode.__tostring(obj)
  local operator = ""
  if obj.operator then
    operator = "operator: " .. tostring(obj.operator) .. ", "
  end
  if obj.scope then
    operator = operator .. "scope: " .. tostring(obj.scope) .. ", "
  end
  -- FIXME: I couldn't figure out how to get constants to print correctly
  -- through whatever magical printing mechanism is going on here
  local value = obj.value
  if value.type == "constant" then
    value = value.constant
  end
  return "ScanNode{type: " .. tostring(obj.type) .. ", " .. operator ..
    "entity: " .. tostring(obj.entity) ..
    ", attribute: " .. tostring(obj.attribute) ..
    ", value: " .. tostring(value) .. "}"
end

SubprojectNode = {}
function SubprojectNode:new(obj, source, context)
  obj = obj or {}
  obj.id = util.generateId()
  if source.id then
    context.downEdges[#context.downEdges + 1] = {source.id, obj.id}
  end
  obj.type = obj.type or "subproject"
  obj.projection = obj.projection or Set:new()
  obj.provides = obj.provides or Set:new()
  obj.nodes = obj.nodes or {}
  setmetatable(obj, self)
  self.__index = self
  return obj
end

function SubprojectNode.__tostring(obj)
  local result = "SubprojectNode " .. tostring(obj.projection) .. " -> " .. tostring(obj.provides) .. " {"
  for _, node in ipairs(obj.nodes) do
    result = result .. "\n  " .. util.indentString(2, tostring(node))
  end
  if #obj.nodes > 0 then
    result = result .. "\n"
  end
  return result .. "}"
end


function isEAVNode(node)
  for _, binding in std.ipairs(node.bindings) do
    if binding.field == TAG_FIELD and binding.constant and binding.constant.constant == EAV_TAG then
      return true
    end
  end
  return false
end

function unpackObjects(dg, context)
  local unpacked = {}
  local tmpCounter = 0
  dg:order()
  for _, node in ipairs(dg.sorted) do
    if node.type == "object" or node.type == "mutate" then
      local unpackList = unpacked
      local subproject
      if node.type ~= "object" then
        local projection = Set:new()
        for _, binding in ipairs(node.bindings or nothing) do
          if binding.field == ENTITY_FIELD and not node.deps.provides[binding.variable] then
            projection:add(binding.variable)
            break
          end
        end
        for ix, proj in pairs(node.projection) do
          projection:union(proj, true)
        end

        subproject = SubprojectNode:new({projection = projection, provides = node.deps.provides}, node, context)
        unpackList = subproject.nodes
        unpacked[#unpacked + 1] = subproject
      end

      if isEAVNode(node) then
        unpackList[#unpackList + 1] = ScanNode:fromObject(node, context)
      else
        local entity
        for _, binding in ipairs(node.bindings) do
          if binding.field == ENTITY_FIELD then
            entity = binding.variable or binding.constant
          end
        end

        for _, binding in ipairs(node.bindings) do
          if binding.field ~= ENTITY_FIELD then
            if subproject and binding.variable and not subproject.projection[binding.variable] then
              subproject.provides:add(entity)
<<<<<<< HEAD
              unpacked[#unpacked + 1] = SubprojectNode:new{projection = subproject.projection + Set:new{entity, binding.variable}, nodes = {ScanNode:fromBinding(node, binding, entity)}}
=======
              unpackedSubprojects[#unpackedSubprojects + 1] = SubprojectNode:new({projection = subproject.projection + Set:new{entity, binding.variable}, nodes = {ScanNode:fromBinding(node, binding, entity, context)}}, binding, context)
>>>>>>> b546be80
            else
              unpackList[#unpackList + 1] = ScanNode:fromBinding(node, binding, entity, context)
            end

          end
        end
      end
    else
      if node.type == "union" or node.type == "choose" or node.type == "not" then
        for _, query in ipairs(node.queries) do
          unpackObjects(query.deps.graph)
        end
      end
      unpacked[#unpacked + 1] = node
    end
  end

  dg.query.unpacked = unpacked
  return unpacked
end

function compileExec(contents, tracing)
  local parseGraph = parser.parseString(contents)
  local set = {}

  for ix, queryGraph in ipairs(parseGraph.children) do
    local dependencyGraph = DependencyGraph:fromQueryGraph(queryGraph)
    local unpacked = unpackObjects(dependencyGraph, parseGraph.context)
    -- this handler function is just for debugging, we no longer have
    -- an 'execution return'
    print("  {")
    for ix, node in ipairs(unpacked) do
      print(string.format("    %2d: %s", ix, util.indentString(4, tostring(node))))
    end
    print("  }")
    set[#set+1] = unpacked
  end
  return build.build(set, tracing, parseGraph)
end

function analyze(content, quiet)
  local parseGraph = parser.parseString(content)
  for ix, queryGraph in std.ipairs(parseGraph.children) do
    print("----- Query Graph (" .. ix .. ") " .. queryGraph.name .. " -----")
    local dependencyGraph = DependencyGraph:fromQueryGraph(queryGraph)
    if not quiet then
      print("--- Unprepared DGraph ---")
      print("  " .. util.indentString(1, tostring(dependencyGraph)))
    end

    dependencyGraph:prepare()
    if not quiet then
      print("--- Unsorted DGraph ---")
      print("  " .. util.indentString(1, tostring(dependencyGraph)))
    end

    local sorted = dependencyGraph:order()
    print("--- Sorted DGraph ---")
    print("  " .. util.indentString(1, tostring(dependencyGraph)))

    local unpacked = unpackObjects(dependencyGraph, parseGraph.context)
    print("--- Unpacked Objects / Mutates ---")
    print("  {")
    for ix, node in ipairs(unpacked) do
      print(string.format("    %2d: %s", ix, util.indentString(4, tostring(node))))
    end
    print("  }")
  end
end

function analyzeQuiet(content)
  analyze(content, true)
end

if ... == nil then
  local testTable = {a = 5, b = "z", c = {d = {}}}
  print("Testing printTable")
  util.printTable(testTable)

  local Node = {}
  function Node:new(obj)
    setmetatable(obj, self)
    self.__index = self
    return obj
  end
  function Node.__tostring(obj)
    return "Table<" .. obj.name .. ">{}"
  end

  print("Testing DG")
  local dg = DependencyGraph:new()
  dg:add(Node:new{name = "foo"}, Set:new{"b", "c"}, Set:new{"a", "b"})
  dg:add(Node:new{name = "bar"}, Set:new{"c", "d"}, Set:new{"a", "c"})
  dg:add(Node:new{name = "baz"}, Set:new{"d"}, Set:new{"d", "e", "f"})
  dg:add(Node:new{name = "quux"}, nil, Set:new{"d", "c"})
  dg:add(Node:new{name = "buzz"}, Set:new{"e", "b"}, nil)
  print("Unsorted 1")
  print(dg)
  local sorted = dg:order()
  print("Sorted 1")
  print(dg)
  util.printList(sorted)

  print("\nPartial sort")
  dg = DependencyGraph:new()
  dg:add(Node:new{name = "foo"}, Set:new{"b", "z"}, Set:new{"a", "b"})
  dg:add(Node:new{name = "bar"}, Set:new{"c", "d"}, Set:new{"a", "c"})
  dg:add(Node:new{name = "baz"}, Set:new{"d"}, Set:new{"d", "e", "f"})
  dg:add(Node:new{name = "quux"}, nil, Set:new{"d", "c"})
  dg:add(Node:new{name = "buzz"}, Set:new{"e", "b"}, nil)
  dg:order(true)
  print(dg)
end

return Pkg<|MERGE_RESOLUTION|>--- conflicted
+++ resolved
@@ -744,11 +744,7 @@
           if binding.field ~= ENTITY_FIELD then
             if subproject and binding.variable and not subproject.projection[binding.variable] then
               subproject.provides:add(entity)
-<<<<<<< HEAD
-              unpacked[#unpacked + 1] = SubprojectNode:new{projection = subproject.projection + Set:new{entity, binding.variable}, nodes = {ScanNode:fromBinding(node, binding, entity)}}
-=======
-              unpackedSubprojects[#unpackedSubprojects + 1] = SubprojectNode:new({projection = subproject.projection + Set:new{entity, binding.variable}, nodes = {ScanNode:fromBinding(node, binding, entity, context)}}, binding, context)
->>>>>>> b546be80
+              unpacked[#unpacked + 1] = SubprojectNode:new({projection = subproject.projection + Set:new{entity, binding.variable}, nodes = {ScanNode:fromBinding(node, binding, entity, context)}}, binding, context)
             else
               unpackList[#unpackList + 1] = ScanNode:fromBinding(node, binding, entity, context)
             end
