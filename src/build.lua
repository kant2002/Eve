util = require("util")
math = require("math")
parser = require("parser")

function recurse_print_table(t)
   if t == nil then return nil end
   local result = ""
   for k, v in pairs(t) do
      result = result .. " " .. tostring(k) .. ":"
     if (type(v) == "table") then
        result = result .. "{" .. recurse_print_table(v) .. "}"
     else
        result = result .. tostring(v)
     end
   end
   return result
end

function flat_print_table(t)
   if type(t) == "table" then 
     local result = ""
     for k, v in pairs(t) do
        result = result .. " " .. tostring(k) .. ":"
        result = result .. tostring(v)
     end
     return result
   end
<<<<<<< HEAD
   return tostring(t)
end    
=======
   return result
end
>>>>>>> 3eff692d


function deepcopy(orig)
   local orig_type = type(orig)
   local copy
   if orig_type == 'table' then
       copy = {}
       for orig_key, orig_value in next, orig, nil do
              copy[deepcopy(orig_key)] = deepcopy(orig_value)
       end
    else -- number, string, boolean, etc
       copy = orig
    end
   return copy
end

function shallowcopy(orig)
    local copy = {}
    for k, v in pairs(orig) do
       copy[k] = v
    end
    return copy
end

-- end of util

function empty_env()
   return {alloc=0, freelist = {}, registers = {}, permanent = {}}
end

function variable(x)
   return type(x) == "table" and x.type == "variable"
end


function free_register(env, e)
   if env.permanent[e] == nil then
     env.freelist[env.registers[e]] = true
     env.registers[e] = nil
     while(env.freelist[env.alloc-1]) do
        env.alloc = env.alloc - 1
        env.freelist[env.alloc] = nil
     end
   end
end

function allocate_register(env, e)
   if not variable(e) or env.registers[e] then return end
   slot = env.alloc
   for index,value in ipairs(env.freelist) do
      slot = math.min(slot, index)
   end
   if slot == env.alloc then env.alloc = env.alloc + 1
   else env.freelist[slot] = nil end
   env.registers[e] = slot
   return slot
end

function read_lookup(env, x)
   if variable(x) then
      local r = env.registers[x]
      if not r then
         r = allocate_register(env, x)
         env.registers[x] = r
       end
      return register(r)
   end
   -- demultiplex types on x.constantType
   if type(x) == "table" then
      return x["constant"]
   end
   return x
end

function write_lookup(env, x)
   -- can't be a constant or unbound
   r = env.registers[x]
   free_register(env, x)
   return register(r)
end


function bound_lookup(bindings, x)
   if variable(x) then
         return bindings[x]
   end
   return x
end


function translate_object(n, bound, down)
   local e = n.entity
   local a = n.attribute
   local v = n.value
   local sig = "EAV"
   local ef = read_lookup
   local af = read_lookup
   local vf = read_lookup

   if not bound_lookup(bound, e) then 
       sig = "eAV"
       bound[e] = true
       ef = write_lookup
   end
   if not bound_lookup(bound, a) then 
       sig = string.sub(sig, 0, 1) .. "aV"
       bound[a] = true
       af = write_lookup
   end
   if not bound_lookup(bound, v) then 
       sig = string.sub(sig, 0, 2) .. "v"
       bound[v] = true
       vf = write_lookup
   end

   local env, c = down(bound)
   c = scan(c, sig, ef(env, e), af(env, a), vf(env, v))
   return env, c
 end


function translate_mutate(n, bound, down)
   local e = n.entity
   local a = n.attribute
   local v = n.value

   local gen = (variable(e) and not bound[e])
   if (gen) then bound[e] = true end
   local env, c = down(bound)
   local c  = build_insert(c, n.scope, read_lookup(env, e), read_lookup(env, a), read_lookup(env, v));    
   if gen then
      c = generate_uuid(c, write_lookup(env, e))
   end
   return env, c
end

function translate_union(n, bound, down)
   local heads
   tail_bound = shallowcopy(bound)
   
   for _, v in pairs(n.outputs) do
      tail_bound[v] = true
   end

   local env, c = down(tail_bound)
         
   local orig_perm = shallowcopy(env.permanent)
   for n, _ in pairs(env.registers) do
      env.permanent[n] = true
   end
   
   for _, v in pairs(n.queries) do
      local c3
      local b2 = shallowcopy(bound)

      env, c3 = walk(v.unpacked, b2, c, env, nk)
      if c2 then
          c2 = build_fork(c2, c3)
      else
          c2 = c3
      end
   end
   env.permanent = orig_perm
   return e2, c2
end

function trace(n, bound, down)
    local entry = shallowcopy(bound)
    local env, c = down(bound)
    local map = {}
    for n, v in pairs(entry) do
       map[n] = env[n]
    end
    return env, build_trace(c, n.type, map)
end

function walk(graph, bound, tail, tail_env, key)
   nk = next(graph, key)
   if nk then
       local n = graph[nk]
<<<<<<< HEAD
       down = function (bound)
                    return walk(graph, bound, tail, tail_env, nk)
               end
       downtrace = function (bound)
                      return trace(n, bound, down)
                   end
 
       if (n.type == "union") then
          return translate_union(n, bound, down)
       end
       if (n.type == "mutate") then
          return translate_mutate(n, bound, down)
       end
       if (n.type == "object") then
          return translate_object(n, bound, down)
=======
       local e = n.entity
       local a = n.attribute
       local v = n.value

       if n.type == "object" and not bound_lookup(bound, e) and not bound_lookup(bound, a) and not bound_lookup(bound, v) then
          bound[e] = true
          bound[a] = true
          bound[v] = true
          local env, c = walk(graph, bound, tail, tail_env, nk)
          c = scan(c, "eav", write_lookup(env, e), write_lookup(env, a), write_lookup(env, v))
          return env, c
       end

       if n.type == "object" and not bound_lookup(bound, e) and bound_lookup(bound, a) and bound_lookup(bound, v) then
          bound[e] = true
          local env, c = walk(graph, bound, tail, tail_env, nk)
          c = scan(c, "eAV", write_lookup(env, e), read_lookup(env, a), read_lookup(env, v))
          return env, c
       end

       if n.type == "object" and bound_lookup(bound, e) and bound_lookup(bound, a) and not bound_lookup(bound, v) then
          bound[v] = true
          local env, c = walk(graph, bound, tail, tail_env, nk)
          c = scan(c, "EAv", read_lookup(env, e), read_lookup(env, a), write_lookup(env, v))
          return env, c
       end

       if n.type == "object" and bound_lookup(bound, e) and not bound_lookup(bound, a) and not bound_lookup(bound, v) then
          bound[a] = true
          bound[v] = true
          local env, c = walk(graph, bound, tail, tail_env, nk)
          c = scan(c, "Eav", read_lookup(env, e), write_lookup(env, a), write_lookup(env, v))
          return env, c
       end

       if n.type == "object" and bound_lookup(bound,v) and bound_lookup(bound, e) and bound_lookup(bound, a) then
          local env, c = walk(graph, bound, tail, tail_env, nk)
          c = scan(c, "EAV", read_lookup(env, e), read_lookup(env, a), read_lookup(env, v))
          return env, c
       end

       if (n.type == "mutate") then
          local gen = (variable(e) and not bound[e])
          if (gen) then bound[e] = true end
          local env, c = walk(graph, bound, tail, tail_env, nk)
          local c  = build_insert(c, n.scope, read_lookup(env, e), read_lookup(env, a), read_lookup(env, v));
          if gen then
             c = generate_uuid(c, write_lookup(env, e))
          end
          return env, c
       end

       if (n.type == "union") then
          local heads
          tail_bound = shallowcopy(bound)

          for _, v in pairs(n.outputs) do
             tail_bound[v] = true
          end

          local env, c = walk(graph, tail_bound, tail, tail_env, nk)

          local orig_perm = shallowcopy(env.permanent)
          for n, _ in pairs(env.registers) do
             env.permanent[n] = true
          end

          for _, v in pairs(n.queries) do
             local c3
             local b2 = shallowcopy(bound)

             env, c3 = walk(v.unpacked, b2, c, env, nk)
             if c2 then
                 c2 = build_fork(c2, c3)
             else
                 c2 = c3
             end
          end
          env.permanent = orig_perm
          return e2, c2
>>>>>>> 3eff692d
       end

       print ("ok, so we kind of suck right now and only handle some fixed patterns",
             "type", n.type,
             "entity", flat_print_table(e),
             "attribute", flat_print_table(a),
             "value", flat_print_table(v))
    else
        return tail_env,  tail
   end
end


function build(graph, tail)
   _, program =  walk(graph, {}, wrap_tail(tail),  empty_env(), nil)
   return program
end

------------------------------------------------------------
-- Parser interface
------------------------------------------------------------

return {
  build = build
}<|MERGE_RESOLUTION|>--- conflicted
+++ resolved
@@ -25,14 +25,8 @@
      end
      return result
    end
-<<<<<<< HEAD
    return tostring(t)
-end    
-=======
-   return result
-end
->>>>>>> 3eff692d
-
+end
 
 function deepcopy(orig)
    local orig_type = type(orig)
@@ -212,7 +206,7 @@
    nk = next(graph, key)
    if nk then
        local n = graph[nk]
-<<<<<<< HEAD
+
        down = function (bound)
                     return walk(graph, bound, tail, tail_env, nk)
                end
@@ -228,88 +222,7 @@
        end
        if (n.type == "object") then
           return translate_object(n, bound, down)
-=======
-       local e = n.entity
-       local a = n.attribute
-       local v = n.value
-
-       if n.type == "object" and not bound_lookup(bound, e) and not bound_lookup(bound, a) and not bound_lookup(bound, v) then
-          bound[e] = true
-          bound[a] = true
-          bound[v] = true
-          local env, c = walk(graph, bound, tail, tail_env, nk)
-          c = scan(c, "eav", write_lookup(env, e), write_lookup(env, a), write_lookup(env, v))
-          return env, c
-       end
-
-       if n.type == "object" and not bound_lookup(bound, e) and bound_lookup(bound, a) and bound_lookup(bound, v) then
-          bound[e] = true
-          local env, c = walk(graph, bound, tail, tail_env, nk)
-          c = scan(c, "eAV", write_lookup(env, e), read_lookup(env, a), read_lookup(env, v))
-          return env, c
-       end
-
-       if n.type == "object" and bound_lookup(bound, e) and bound_lookup(bound, a) and not bound_lookup(bound, v) then
-          bound[v] = true
-          local env, c = walk(graph, bound, tail, tail_env, nk)
-          c = scan(c, "EAv", read_lookup(env, e), read_lookup(env, a), write_lookup(env, v))
-          return env, c
-       end
-
-       if n.type == "object" and bound_lookup(bound, e) and not bound_lookup(bound, a) and not bound_lookup(bound, v) then
-          bound[a] = true
-          bound[v] = true
-          local env, c = walk(graph, bound, tail, tail_env, nk)
-          c = scan(c, "Eav", read_lookup(env, e), write_lookup(env, a), write_lookup(env, v))
-          return env, c
-       end
-
-       if n.type == "object" and bound_lookup(bound,v) and bound_lookup(bound, e) and bound_lookup(bound, a) then
-          local env, c = walk(graph, bound, tail, tail_env, nk)
-          c = scan(c, "EAV", read_lookup(env, e), read_lookup(env, a), read_lookup(env, v))
-          return env, c
-       end
-
-       if (n.type == "mutate") then
-          local gen = (variable(e) and not bound[e])
-          if (gen) then bound[e] = true end
-          local env, c = walk(graph, bound, tail, tail_env, nk)
-          local c  = build_insert(c, n.scope, read_lookup(env, e), read_lookup(env, a), read_lookup(env, v));
-          if gen then
-             c = generate_uuid(c, write_lookup(env, e))
-          end
-          return env, c
-       end
-
-       if (n.type == "union") then
-          local heads
-          tail_bound = shallowcopy(bound)
-
-          for _, v in pairs(n.outputs) do
-             tail_bound[v] = true
-          end
-
-          local env, c = walk(graph, tail_bound, tail, tail_env, nk)
-
-          local orig_perm = shallowcopy(env.permanent)
-          for n, _ in pairs(env.registers) do
-             env.permanent[n] = true
-          end
-
-          for _, v in pairs(n.queries) do
-             local c3
-             local b2 = shallowcopy(bound)
-
-             env, c3 = walk(v.unpacked, b2, c, env, nk)
-             if c2 then
-                 c2 = build_fork(c2, c3)
-             else
-                 c2 = c3
-             end
-          end
-          env.permanent = orig_perm
-          return e2, c2
->>>>>>> 3eff692d
+
        end
 
        print ("ok, so we kind of suck right now and only handle some fixed patterns",
