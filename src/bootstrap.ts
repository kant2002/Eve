import "setimmediate";
import {Program} from "./runtime/dsl2";
import * as testUtil from "../test/util";

let assert = {};
function verify(assert:any, prog:Program, ins:any[], outs:any[]) {
  prog.test(prog.nextTransactionId, ins);
}

function verifyIO(assert:any, progName:string, inputString:string, expecteds:testUtil.EAVRCTuple[][]) {
  let inputs = testUtil.createInputs(inputString);
  for(let input of inputs) {
    prog.test(prog.nextTransactionId, input);
    console.groupCollapsed("Expected");
    console.info(testUtil.pprint(expecteds));
    console.groupEnd();
  }
}

let prog = new Program("test");

function doIt() {
  let prog = new Program("test program");
  prog.attach("tag browser");
  console.log(prog);
  prog.test(0, [
    [1, "tag", "person"],
    [1, "name", "jeff"],

    [2, "tag", "person"],
    [2, "name", "sandra"],
    [2, "pet", 3],

    [3, "tag", "pet"],
    [3, "tag", "dog"],
    [3, "name", "bert"],

    [4, "tag", "person"],
    [4, "name", "rachel"],
    [4, "pet", 5],
    [4, "pet", 6],

    [5, "tag", "pet"],
    [5, "tag", "cat"],
    [5, "name", "Felicia"],

    [6, "tag", "pet"],
    [6, "tag", "cat"],
    [6, "name", "Mr. Whiskers"]
  ]);
}
(global as any).doIt = doIt;


<<<<<<< HEAD
// doIt();
// import "./programs/flappy";

import "./programs/editor";
=======
doIt();
// import "./programs/flappy";
// import "./programs/hover";
>>>>>>> 198725b6
<|MERGE_RESOLUTION|>--- conflicted
+++ resolved
@@ -52,13 +52,7 @@
 (global as any).doIt = doIt;
 
 
-<<<<<<< HEAD
 // doIt();
 // import "./programs/flappy";
-
-import "./programs/editor";
-=======
-doIt();
-// import "./programs/flappy";
 // import "./programs/hover";
->>>>>>> 198725b6
+import "./programs/editor";