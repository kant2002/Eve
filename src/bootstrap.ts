<<<<<<< HEAD
// import {create} from "./programs/tag-browser";

// let prog = create();


import {Program} from "./runtime/dsl";
=======
import {Program} from "./runtime/dsl2";
>>>>>>> 48e0a1d0

let prog = new Program("foop");

prog
  .commit("Throw away click events", ({find, record}) => {
    let click = find("click", "direct-target");
    return [
      click.remove("tag")
    ];
  })
  .commit("When we get a click increment a counter", ({find, record}) => {
    let counter = find("counter");
    let click = find("click", "direct-target");
    10 > counter.count;
    return [
      counter.add("count", counter.count + 1)
    ];
  })
  // .block(":(", ({find, record}) => {
  //   let click = find("click", "direct-target");
  //   return [
  //     record("foo", {click})
  //   ];
  // })

console.groupCollapsed("Test 0");
prog.test(0, [
  ["c", "tag", "counter"],
  ["c", "count", 1]
]);
console.groupEnd();

console.groupCollapsed("Test 1");
prog.test(1, [
  ["event1", "tag", "click"],
  ["event1", "tag", "direct-target"],
]);
console.groupEnd();

console.groupCollapsed("Test 2");
prog.test(2, [
  ["event2", "tag", "click"],
  ["event2", "tag", "direct-target"],
]);
<<<<<<< HEAD
console.groupEnd();
=======
>>>>>>> 48e0a1d0
<|MERGE_RESOLUTION|>--- conflicted
+++ resolved
@@ -1,13 +1,8 @@
-<<<<<<< HEAD
 // import {create} from "./programs/tag-browser";
-
 // let prog = create();
 
 
-import {Program} from "./runtime/dsl";
-=======
 import {Program} from "./runtime/dsl2";
->>>>>>> 48e0a1d0
 
 let prog = new Program("foop");
 
@@ -15,15 +10,17 @@
   .commit("Throw away click events", ({find, record}) => {
     let click = find("click", "direct-target");
     return [
-      click.remove("tag")
+      //click.remove("tag")
+      click.remove("tag"),
     ];
   })
   .commit("When we get a click increment a counter", ({find, record}) => {
     let counter = find("counter");
     let click = find("click", "direct-target");
-    10 > counter.count;
+    let count = counter.count;
+    10 > count;
     return [
-      counter.add("count", counter.count + 1)
+      counter.remove("count", count).add("count", count + 1)
     ];
   })
   // .block(":(", ({find, record}) => {
@@ -33,6 +30,8 @@
   //   ];
   // })
 
+console.log(prog);
+
 console.groupCollapsed("Test 0");
 prog.test(0, [
   ["c", "tag", "counter"],
@@ -40,19 +39,15 @@
 ]);
 console.groupEnd();
 
-console.groupCollapsed("Test 1");
+console.log("#### Test 1");
 prog.test(1, [
   ["event1", "tag", "click"],
   ["event1", "tag", "direct-target"],
 ]);
-console.groupEnd();
 
 console.groupCollapsed("Test 2");
 prog.test(2, [
   ["event2", "tag", "click"],
   ["event2", "tag", "direct-target"],
 ]);
-<<<<<<< HEAD
-console.groupEnd();
-=======
->>>>>>> 48e0a1d0
+console.groupEnd();